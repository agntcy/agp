--- conflicted
+++ resolved
@@ -1,9 +1,6 @@
 {
     "data-plane/python-bindings": "0.3.0",
     "charts/agp": "0.1.3",
-<<<<<<< HEAD
-    "data-plane/integrations/mcp/agp-mcp/packages/agp-mcp": "0.1.0"
-=======
+    "data-plane/integrations/mcp/agp-mcp/packages/agp-mcp": "0.1.0",
     "control-plane/agpctl": "0.1.4"
->>>>>>> 8eec2030
 }