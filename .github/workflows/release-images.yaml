--- conflicted
+++ resolved
@@ -36,17 +36,10 @@
           _target=${GITHUB_REF_NAME#agp-}
 
           # remove version to only get the component
-<<<<<<< HEAD
           target=${_target%-v*}
 
           # get version only
           version=${_target##*-v}
-=======
-          target=${_target%%-*}
-
-          # get version only
-          version=${_target#*v}
->>>>>>> 84990907
 
           # set target and version as output
           echo target=${target} >> ${GITHUB_OUTPUT}
