--- conflicted
+++ resolved
@@ -16,11 +16,7 @@
 headers = { workspace = true }
 http = { workspace = true }
 jsonwebtoken-aws-lc = { workspace = true }
-<<<<<<< HEAD
-notify.workspace = true
-=======
 notify = { workspace = true }
->>>>>>> d68d7d59
 parking_lot = { workspace = true }
 pin-project = { workspace = true }
 reqwest = { workspace = true }
@@ -30,25 +26,13 @@
 serde_yaml.workspace = true
 thiserror = { workspace = true }
 tokio = { workspace = true, features = ["rt-multi-thread", "macros"] }
-<<<<<<< HEAD
-tokio-util.workspace = true
-tower = { workspace = true }
-tower-layer = { workspace = true }
-tower-service = { workspace = true }
-tracing.workspace = true
-=======
 tokio-util = { workspace = true }
 tower = { workspace = true }
 tower-layer = { workspace = true }
 tower-service = { workspace = true }
 tracing = { workspace = true }
->>>>>>> d68d7d59
 url = { workspace = true }
 wiremock = { workspace = true }
 
 [dev-dependencies]
-<<<<<<< HEAD
-tracing-test.workspace = true
-=======
-tracing-test = { workspace = true }
->>>>>>> d68d7d59
+tracing-test = { workspace = true }