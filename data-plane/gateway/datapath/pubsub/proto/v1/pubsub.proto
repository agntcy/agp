// Copyright AGNTCY Contributors (https://github.com/agntcy)
// SPDX-License-Identifier: Apache-2.0

syntax = "proto3";
package pubsub.proto.v1;

service PubSubService {
  rpc OpenChannel(stream Message) returns (stream Message) {}
}

message Subscribe {
  AGPHeader header = 1;
}

message Unsubscribe {
  AGPHeader header = 1;
}

message Publish {
  AGPHeader header = 1;
  SessionHeader control = 2;
  uint32 fanout = 3;
  Content msg = 4;
}

// recvFrom = connection from where the sub/unsub is supposed to be received
// forwardTo = connection where to forward the message
// incomingConn = connection from where the packet was received
// error = if true the publication contains an error notification
message AGPHeader {
  Agent source = 1;
  Agent destination = 2;
  optional uint64 recvFrom = 3;
  optional uint64 forwardTo = 4;
  optional uint64 incomingConn = 5;
  optional bool error = 6;
}

message Agent {
  uint64 organization = 1;
  uint64 namespace = 2;
  uint64 agent_type = 3;
  optional uint64 agent_id = 4;
}

enum SessionHeaderType {
<<<<<<< HEAD
  UNSPECIFIED = 0;
  FNF = 1;
  REQUEST = 2;
  REPLY = 3;
  STREAM = 4;
  RTX_REQUEST = 5;
  RTX_REPLY = 6;
}

// Session.id meaning according to the SessionHeaderType
// FNF = nonce
// REQUEST = nonce
// REPLY = nonce of the associated REQUEST
// STREAM = sequential incremental ID
// RTX_REQUEST = nonce
// RTX_REPLY = nonce of the associated RTX_REQUEST

// Session.stream meaning according to the SessionHeaderType
// STREAM = stream for which the id field is valid
// RTX_REQUEST = stream for this RTX_REQUEST
// RTX_REPLY = same as the on in the associated RTX_REQUEST
// None in all the other cases

// Session.rtx meaning according to SessionHeaderType
// RTX_REQUEST = id of the missing packet to retransmit
// RTX_REPLY = id of the retransmitted packet
=======
  CTRL_UNSPECIFIED = 0;
  CTRL_FNF = 1;
  CTRL_REQUEST = 2;
  CTRL_REPLY = 3;
  CTRL_STREAM = 4;
  CTRL_RTX_REQUEST = 5;
  CTRL_RTX_REPLY = 6;
}

// Session.session_id is the ID of the session

// Session.message_id meaning according to ControlType
// CTRL_FNF = nonce
// CTRL_REQUEST = nonce
// CTRL_REPLY = nonce of the associated CTRL_REQUEST
// CTRL_STREAM = sequential incremental ID
// CTRL_RTX_REQUEST = nonce
// CTRL_RTX_REPLY = nonce of the associated CTRL_RTX_REQUEST

// Session.stream meaning according to ControlType
// CTRL_STREAM = stream for which the message_id field is valid
// CTRL_RTX_REQUEST = stream for this CTRL_RTX_REQUEST
// CTRL_RTX_REPLY = stream for this CTRL_RTX_REPLY

// Session.rtx meaning according to ControlType
// CTRL_RTX_REQUEST = id of the messing packet to retransmit
// CTRL_RTX_REPLY = id of the retransmitted packet
>>>>>>> f9a34f4b
// None in all the other cases

message SessionHeader {
  SessionHeaderType header_type = 1;
<<<<<<< HEAD
  uint32 id = 2;
  optional uint32 stream = 3;
  optional uint32 rtx = 4;
=======
  uint32 session_id = 2;
  uint32 message_id = 3;
  optional uint32 stream = 4;
  optional uint32 rtx = 5;
>>>>>>> f9a34f4b
}

message Content {
  string content_type = 1;
  bytes blob = 2;
}

message Message {
  oneof messageType {
    Subscribe subscribe = 1;
    Unsubscribe unsubscribe = 2;
    Publish publish = 3;
  }
  map<string, string> metadata = 4;
}<|MERGE_RESOLUTION|>--- conflicted
+++ resolved
@@ -44,7 +44,6 @@
 }
 
 enum SessionHeaderType {
-<<<<<<< HEAD
   UNSPECIFIED = 0;
   FNF = 1;
   REQUEST = 2;
@@ -53,8 +52,9 @@
   RTX_REQUEST = 5;
   RTX_REPLY = 6;
 }
+// Session.session_id is the ID of the session
 
-// Session.id meaning according to the SessionHeaderType
+// Session.message_id meaning according to the SessionHeaderType
 // FNF = nonce
 // REQUEST = nonce
 // REPLY = nonce of the associated REQUEST
@@ -71,49 +71,14 @@
 // Session.rtx meaning according to SessionHeaderType
 // RTX_REQUEST = id of the missing packet to retransmit
 // RTX_REPLY = id of the retransmitted packet
-=======
-  CTRL_UNSPECIFIED = 0;
-  CTRL_FNF = 1;
-  CTRL_REQUEST = 2;
-  CTRL_REPLY = 3;
-  CTRL_STREAM = 4;
-  CTRL_RTX_REQUEST = 5;
-  CTRL_RTX_REPLY = 6;
-}
-
-// Session.session_id is the ID of the session
-
-// Session.message_id meaning according to ControlType
-// CTRL_FNF = nonce
-// CTRL_REQUEST = nonce
-// CTRL_REPLY = nonce of the associated CTRL_REQUEST
-// CTRL_STREAM = sequential incremental ID
-// CTRL_RTX_REQUEST = nonce
-// CTRL_RTX_REPLY = nonce of the associated CTRL_RTX_REQUEST
-
-// Session.stream meaning according to ControlType
-// CTRL_STREAM = stream for which the message_id field is valid
-// CTRL_RTX_REQUEST = stream for this CTRL_RTX_REQUEST
-// CTRL_RTX_REPLY = stream for this CTRL_RTX_REPLY
-
-// Session.rtx meaning according to ControlType
-// CTRL_RTX_REQUEST = id of the messing packet to retransmit
-// CTRL_RTX_REPLY = id of the retransmitted packet
->>>>>>> f9a34f4b
 // None in all the other cases
 
 message SessionHeader {
   SessionHeaderType header_type = 1;
-<<<<<<< HEAD
-  uint32 id = 2;
-  optional uint32 stream = 3;
-  optional uint32 rtx = 4;
-=======
   uint32 session_id = 2;
   uint32 message_id = 3;
   optional uint32 stream = 4;
   optional uint32 rtx = 5;
->>>>>>> f9a34f4b
 }
 
 message Content {
