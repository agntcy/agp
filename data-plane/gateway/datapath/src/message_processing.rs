--- conflicted
+++ resolved
@@ -344,21 +344,12 @@
 
         // if the message already contains an output connection, use that one
         // without performing any match in the subscription table
-<<<<<<< HEAD
-        if let Some(val) = get_forward_to(&msg).unwrap_or(None) {
-            debug!("forwarding message to connection {:?}", val);
-            return self.send_msg(msg, val).await.map_err(|e| {
-                error!("error sending a message {:?}", e);
-                DataPathError::PublicationError(e.to_string())
-            });
-=======
         if let Some(val) = msg.get_forward_to() {
             debug!("forwarding message to connection {}", val);
             return self
                 .send_msg(msg, val)
                 .await
                 .map_err(|e| DataPathError::PublicationError(e.to_string()));
->>>>>>> 46d26b2b
         }
 
         match self
