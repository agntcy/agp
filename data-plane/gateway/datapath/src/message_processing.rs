--- conflicted
+++ resolved
@@ -290,12 +290,6 @@
         mut msg: Message,
         out_conn: u64,
     ) -> Result<(), Box<dyn std::error::Error>> {
-<<<<<<< HEAD
-        // clear header
-        clear_agp_header(&mut msg)?;
-
-=======
->>>>>>> c489d338
         let connection = self.forwarder().get_connection(out_conn);
         match connection {
             Some(conn) => {
@@ -342,7 +336,16 @@
             agent_type, agent_id, fanout,
         );
 
-<<<<<<< HEAD
+        // if the message already contains an output connection, use that one
+        // without performing any match in the subscription table
+        if let Some(val) = get_forward_to(&msg).unwrap_or(None) {
+            info!("forwarding message to connection {:?}", val);
+            return self.send_msg(msg, val).await.map_err(|e| {
+                error!("error sending a message {:?}", e);
+                DataPathError::PublicationError(e.to_string())
+            });
+        }
+
         match self
             .forwarder()
             .on_publish_msg_match(agent_type, agent_id, in_connection, fanout)
@@ -352,73 +355,21 @@
                 // in the other cases clone only len - 1 times.
                 let mut i = 0;
                 while i < out_vec.len() - 1 {
-                    match self.send_msg(msg.clone(), out_vec[i]).await {
-                        Ok(_) => {}
-                        Err(e) => {
-                            error!("error sending a message {:?}", e);
-                            return Err(DataPathError::PublicationError(e.to_string()));
-                        }
-                    }
+                    self.send_msg(msg.clone(), out_vec[i]).await.map_err(|e| {
+                        error!("error sending a message {:?}", e);
+                        DataPathError::PublicationError(e.to_string())
+                    })?;
                     i += 1;
                 }
-                match self.send_msg(msg, out_vec[i]).await {
-                    Ok(_) => {}
-                    Err(e) => {
-                        error!("error sending a message {:?}", e);
-                        return Err(DataPathError::PublicationError(e.to_string()));
-                    }
-=======
-        // if the message already contains an output connection, use that one
-        // without performing any match in the subscription table
-        if let Some(val) = get_forward_to(&msg).unwrap_or(None) {
-            info!("forwarding message to connection {:?}", val);
-            return self.send_msg(msg, val).await.map_err(|e| {
-                error!("error sending a message {:?}", e);
-                DataPathError::PublicationError(e.to_string())
-            });
-        }
-
-        if fanout == 1 {
-            match self
-                .forwarder()
-                .on_publish_msg_match_one(agent_type, agent_id, in_connection)
-            {
-                Ok(out) => self.send_msg(msg, out).await.map_err(|e| {
+                self.send_msg(msg, out_vec[i]).await.map_err(|e| {
                     error!("error sending a message {:?}", e);
                     DataPathError::PublicationError(e.to_string())
-                }),
-                Err(e) => {
-                    error!("error matching a message {:?}", e);
-                    Err(DataPathError::PublicationError(e.to_string()))
->>>>>>> c489d338
-                }
+                })?;
                 Ok(())
             }
-<<<<<<< HEAD
             Err(e) => {
                 error!("error sending a message {:?}", e);
                 Err(DataPathError::PublicationError(e.to_string()))
-=======
-        } else {
-            match self
-                .forwarder()
-                .on_publish_msg_match_all(agent_type, agent_id, in_connection)
-            {
-                Ok(out_set) => {
-                    for out in out_set {
-                        self.send_msg(msg.clone(), out).await.map_err(|e| {
-                            error!("error sending a message {:?}", e);
-                            DataPathError::PublicationError(e.to_string())
-                        })?;
-                    }
-
-                    Ok(())
-                }
-                Err(e) => {
-                    error!("error sending a message {:?}", e);
-                    Err(DataPathError::PublicationError(e.to_string()))
-                }
->>>>>>> c489d338
             }
         }
     }
