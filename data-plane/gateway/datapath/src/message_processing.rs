--- conflicted
+++ resolved
@@ -16,12 +16,8 @@
 use tokio_util::sync::CancellationToken;
 use tonic::codegen::{Body, StdError};
 use tonic::{Request, Response, Status};
-<<<<<<< HEAD
 use tracing::{debug, error, info, warn};
-=======
-use tracing::{debug, error, info, trace};
 use tracing_opentelemetry::OpenTelemetrySpanExt;
->>>>>>> 4266d918
 
 use crate::connection::{Channel, Connection, Type as ConnectionType};
 use crate::errors::DataPathError;
@@ -32,12 +28,8 @@
     create_subscription, get_fanout, get_forward_to, get_name, get_recv_from, get_source,
     set_incoming_connection,
 };
-<<<<<<< HEAD
 use crate::messages::{Agent, AgentType};
-=======
-use crate::messages::AgentClass;
 use crate::pubsub::proto::pubsub::v1::message::MessageType;
->>>>>>> 4266d918
 use crate::pubsub::proto::pubsub::v1::message::MessageType::Publish as PublishType;
 use crate::pubsub::proto::pubsub::v1::message::MessageType::Subscribe as SubscribeType;
 use crate::pubsub::proto::pubsub::v1::message::MessageType::Unsubscribe as UnsubscribeType;
@@ -320,53 +312,27 @@
 
         let connection = self.forwarder().get_connection(out_conn);
         match connection {
-<<<<<<< HEAD
-            Some(conn) => match conn.channel() {
-                Channel::Server(s) => s.send(Ok(msg)).await?,
-                Channel::Client(s) => s.send(msg).await?,
-                _ => {
-                    return Err(Box::new(SendError("error reading channel".to_string())));
-                }
-            },
-            None => {
-                let error_message = format!("connection {:?} not found", out_conn);
-                return Err(Box::new(SendError(error_message)));
-            }
-=======
             Some(conn) => {
-                if conn.is_local_connection() {
-                    // [local gateway] -[send_msg]-> [destination]
-                    let span = tracing::span!(
-                        tracing::Level::DEBUG,
-                        "send_message_to_local",
-                        instance_id = %INSTANCE_ID.as_str(),
-                        connection_id = out_conn,
-                        message_type = message_type_to_str(&msg.message_type),
-                        telemetry = true
-                    );
-                    let _guard = span.enter();
-
-                    inject_current_context(&mut msg);
-                } else {
-                    let parent_context = extract_parent_context(&msg);
-
-                    // [source] -[send_msg]-> [remote gateway]
-                    let span = tracing::span!(
-                        tracing::Level::DEBUG,
-                        "send_message_to_remote",
-                        instance_id = %INSTANCE_ID.as_str(),
-                        connection_id = out_conn,
-                        message_type = message_type_to_str(&msg.message_type),
-                        telemetry = true
-                    );
-
-                    if let Some(ctx) = parent_context {
-                        span.set_parent(ctx);
-                    }
-                    let _guard = span.enter();
-
-                    inject_current_context(&mut msg);
-                }
+                let parent_context = extract_parent_context(&msg);
+                let span = tracing::span!(
+                tracing::Level::DEBUG,
+                    "send_message",
+                    instance_id = %INSTANCE_ID.as_str(),
+                    connection_id = out_conn,
+                    message_type = match &msg.message_type {
+                        Some(PublishType(_)) => "publish",
+                        Some(SubscribeType(_)) => "subscribe",
+                        Some(UnsubscribeType(_)) => "unsubscribe",
+                        None => "unknown"
+                    },
+                    telemetry = true
+                );
+
+                if let Some(ctx) = parent_context {
+                    span.set_parent(ctx);
+                }
+                let _guard = span.enter();
+                inject_current_context(&mut msg);
 
                 match conn.channel() {
                     Channel::Server(s) => s.send(Ok(msg)).await?,
@@ -375,7 +341,6 @@
                 }
             }
             None => error!("connection {:?} not found", out_conn),
->>>>>>> 4266d918
         }
         Ok(())
     }
@@ -543,23 +508,13 @@
                         return Err(DataPathError::UnsubscriptionError(e.to_string()));
                     }
                 }
-<<<<<<< HEAD
+
                 if forward.is_some() {
                     debug!("forward unsubscription to {:?}", forward);
                     let out_conn = forward.unwrap();
 
                     let (source_type, source_id) = match get_source(&msg) {
                         Ok((c, f)) => (c, f),
-=======
-                if forward {
-                    debug!("forward unsubscription to {:?}", out_conn);
-
-                    // NOTE(msardara): this is temporary and will be removed once
-                    // the new packet formast is in place
-                    msg.metadata.remove(&MetadataType::ForwardTo.to_string());
-                    let source_class = match process_name(&unsubmsg.source) {
-                        Ok(s) => s,
->>>>>>> 4266d918
                         Err(e) => {
                             error!("error processing unsubscription source {:?}", e);
                             return Err(DataPathError::UnsubscriptionError(e.to_string()));
@@ -628,23 +583,12 @@
                     }
                 }
 
-<<<<<<< HEAD
                 if forward.is_some() {
                     debug!("forward subscription to {:?}", forward);
                     let out_conn = forward.unwrap();
 
                     let (source_type, source_id) = match get_source(&msg) {
                         Ok((c, f)) => (c, f),
-=======
-                if forward {
-                    debug!("forward subscription to {:?}", out_conn);
-
-                    // NOTE(msardara): this is temporary and will be removed once
-                    // the new packet formast is in place
-                    msg.metadata.remove(&MetadataType::ForwardTo.to_string());
-                    let source_class = match process_name(&submsg.source) {
-                        Ok(s) => s,
->>>>>>> 4266d918
                         Err(e) => {
                             error!("error processing subscription source {:?}", e);
                             return Err(DataPathError::UnsubscriptionError(e.to_string()));
