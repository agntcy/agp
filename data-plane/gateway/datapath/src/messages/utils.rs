--- conflicted
+++ resolved
@@ -204,11 +204,7 @@
 }
 
 // utils functions for service header
-<<<<<<< HEAD
-pub fn create_service_header(
-=======
-fn create_session_header(
->>>>>>> 6ae63eb7
+pub fn create_session_header(
     header_type: i32,
     session_id: u32,
     message_id: u32,
