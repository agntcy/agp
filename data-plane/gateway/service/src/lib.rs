// Copyright AGNTCY Contributors (https://github.com/agntcy)
// SPDX-License-Identifier: Apache-2.0

pub mod errors;
pub mod producer_buffer;
pub mod receiver_buffer;
<<<<<<< HEAD
pub mod timer;
=======
pub mod session;
>>>>>>> 54575cf3

mod fire_and_forget;
mod session_layer;

use agp_datapath::messages::utils;
use agp_datapath::messages::{Agent, AgentType};
use agp_datapath::pubsub::MessageType;
use serde::Deserialize;
use session::MessageDirection;
use session_layer::SessionLayer;
use std::collections::HashMap;
use std::sync::Arc;
use tokio::sync::mpsc;
use tonic::Status;
use tracing::{debug, error, info};

use agp_config::component::configuration::{Configuration, ConfigurationError};
use agp_config::component::id::{Kind, ID};
use agp_config::component::{Component, ComponentBuilder, ComponentError};
use agp_config::grpc::client::ClientConfig;
use agp_config::grpc::server::ServerConfig;
use agp_datapath::message_processing::MessageProcessor;
use agp_datapath::pubsub::proto::pubsub::v1::pub_sub_service_server::PubSubServiceServer;
use agp_datapath::pubsub::proto::pubsub::v1::Message;
pub use errors::ServiceError;

// Define the kind of the component as static string
pub const KIND: &str = "gateway";

#[derive(Debug, Clone, Deserialize, Default)]
pub struct ServiceConfiguration {
    /// The GRPC server settings
    #[serde(default)]
    server: Option<ServerConfig>,

    /// Client config to connect to other services
    #[serde(default)]
    clients: Vec<ClientConfig>,
}

impl ServiceConfiguration {
    pub fn new() -> Self {
        ServiceConfiguration::default()
    }

    pub fn with_server(self, server: Option<ServerConfig>) -> Self {
        ServiceConfiguration { server, ..self }
    }

    pub fn with_client(self, clients: Vec<ClientConfig>) -> Self {
        ServiceConfiguration { clients, ..self }
    }

    pub fn server(&self) -> Option<&ServerConfig> {
        self.server.as_ref()
    }

    pub fn clients(&self) -> &[ClientConfig] {
        &self.clients
    }

    pub fn build_server(&self, id: ID) -> Result<Service, ServiceError> {
        let service = Service::new(id).with_config(self.clone());
        Ok(service)
    }
}

impl Configuration for ServiceConfiguration {
    fn validate(&self) -> Result<(), ConfigurationError> {
        // Validate client and server configurations
        if let Some(server) = self.server.as_ref() {
            server.validate()?;
        }

        for client in self.clients.iter() {
            client.validate()?;
        }

        Ok(())
    }
}

#[derive(Debug)]
pub struct Service {
    /// id of the service
    id: ID,

    /// underlying message processor
    message_processor: Arc<MessageProcessor>,

    /// the configuration of the service
    config: ServiceConfiguration,

    /// pool of sessions for the service
    session_layers: HashMap<Agent, Arc<SessionLayer>>,

    /// drain watch to shutdown the service
    watch: drain::Watch,

    /// signal to shutdown the service
    signal: drain::Signal,
}

impl Service {
    /// Create a new Service
    pub fn new(id: ID) -> Self {
        let (signal, watch) = drain::channel();

        Service {
            id,
            message_processor: Arc::new(MessageProcessor::with_drain_channel(watch.clone())),
            config: ServiceConfiguration::new(),
            session_layers: HashMap::new(),
            watch,
            signal,
        }
    }

    /// Set the configuration of the service
    pub fn with_config(self, config: ServiceConfiguration) -> Self {
        Service { config, ..self }
    }

    /// Set the message processor of the service
    pub fn with_message_processor(self, message_processor: Arc<MessageProcessor>) -> Self {
        Service {
            message_processor,
            ..self
        }
    }

    /// get signal used to shutdown the service
    /// NOTE: this method consumes the service!
    pub fn signal(self) -> drain::Signal {
        self.signal
    }

    /// Run the service
    pub async fn run(&self) -> Result<(), ServiceError> {
        // Check that at least one client or server is configured
        if self.config.server().is_none() && self.config.clients.is_empty() {
            return Err(ServiceError::ConfigError(
                "no server or clients configured".to_string(),
            ));
        }

        if self.config.server().is_some() {
            info!("starting server");
            self.serve(None)?;
        }

        for (i, client) in self.config.clients.iter().enumerate() {
            info!("connecting client {} to {}", i, client.endpoint);

            let channel = client
                .to_channel()
                .map_err(|e| ServiceError::ConfigError(e.to_string()))?;

            self.message_processor
                .connect(channel, None, None, None)
                .await
                .expect("error connecting client");
        }

        Ok(())
    }

    // APP APIs
    pub fn create_agent(
        &mut self,
        agent_name: &Agent,
    ) -> Result<mpsc::Receiver<(Message, session::Info)>, ServiceError> {
        // make sure the agent is not already registered
        if self.session_layers.contains_key(agent_name) {
            error!("agent {:?} already exists", agent_name);
            return Err(ServiceError::AgentAlreadyRegistered(agent_name.to_string()));
        }

        info!("creating agent {:?}", agent_name);

        // Channels to communicate with the gateway
        let (conn_id, tx_gw, rx_gw) = self.message_processor.register_local_connection();

        // Channels to communicate with the local app
        // TODO(msardara): make the buffer size configurable
        let (tx_app, rx_app) = mpsc::channel(128);

        // create session layer
        let session_layer = Arc::new(SessionLayer::new(conn_id, tx_gw, tx_app));

        // register agent within session layers
        self.session_layers
            .insert(agent_name.clone(), session_layer.clone());

        // start message processing using the rx channel
        self.process_messages(agent_name.clone(), session_layer, rx_gw);

        // return the rx channel
        Ok(rx_app)
    }

    pub fn delete_agent(&mut self, agent_name: &Agent) -> Result<(), ServiceError> {
        match self.session_layers.remove(agent_name) {
            None => {
                error!("agent {:?} not found", agent_name);
                Err(ServiceError::AgentNotFound(agent_name.to_string()))
            }
            Some(layer) => {
                info!("deleting agent {}", agent_name);

                // disconnect local connection (this should also end the processing loop)
                self.message_processor
                    .disconnect(layer.conn_id())
                    .map_err(|e| {
                        error!("error disconnecting agent: {}", e);
                        ServiceError::DisconnectError
                    })
            }
        }
    }

    pub fn serve(&self, new_config: Option<ServerConfig>) -> Result<(), ServiceError> {
        // if no new config is provided, try to get it from local configuration
        let config = match &new_config {
            Some(c) => c,
            None => {
                // make sure at least one client is configured
                if self.config.server().is_none() {
                    error!("no server configured");
                    return Err(ServiceError::ConfigError(
                        "no server configured".to_string(),
                    ));
                }

                // get the server config
                self.config.server().unwrap()
            }
        };

        info!("server configured: setting it up");
        let server_future = config
            .to_server_future(&[PubSubServiceServer::from_arc(
                self.message_processor.clone(),
            )])
            .map_err(|e| ServiceError::ConfigError(e.to_string()))?;

        // clone the watcher to be notified when the service is shutting down
        let drain_rx = self.watch.clone();

        // spawn server acceptor in a new task
        tokio::spawn(async move {
            debug!("starting server main loop");
            let shutdown = drain_rx.signaled();

            info!("running service");
            tokio::select! {
                res = server_future => {
                    match res {
                        Ok(_) => {
                            info!("server shutdown");
                        }
                        Err(e) => {
                            info!("server error: {:?}", e);
                        }
                    }
                }
                _ = shutdown => {
                    info!("shutting down server");
                }
            }
        });

        Ok(())
    }

    pub async fn connect(&mut self, new_config: Option<ClientConfig>) -> Result<u64, ServiceError> {
        // if no new config is provided, try to get it from local configuration
        let config = match &new_config {
            Some(c) => c,
            None => {
                // make sure at least one client is configured
                if self.config.clients.is_empty() {
                    error!("no client configured");
                    return Err(ServiceError::ConfigError(
                        "no client configured".to_string(),
                    ));
                }

                // get the first client
                &self.config.clients[0]
            }
        };

        match config.to_channel() {
            Err(e) => {
                error!("error reading channel config {:?}", e);
                Err(ServiceError::ConfigError(e.to_string()))
            }
            Ok(channel) => {
                //let client_config = config.clone();
                let ret = self
                    .message_processor
                    .connect(channel, Some(config.clone()), None, None)
                    .await
                    .map_err(|e| ServiceError::ConnectionError(e.to_string()));

                match ret {
                    Err(e) => {
                        error!("connection error: {:?}", e);
                        Err(ServiceError::ConnectionError(e.to_string()))
                    }
                    Ok(conn_id) => Ok(conn_id.1),
                }
            }
        }
    }

    pub fn disconnect(&mut self, conn: u64) -> Result<(), ServiceError> {
        info!("disconnect from conn {}", conn);
        if self.message_processor.disconnect(conn).is_err() {
            return Err(ServiceError::DisconnectError);
        }
        Ok(())
    }

    async fn send_message(
        &self,
        agent: &Agent,
        session_id: Option<session::Id>,
        msg: Message,
    ) -> Result<(), ServiceError> {
        let session = match self.session_layers.get(agent) {
            None => {
                error!("agent {} not found", agent);
                return Err(ServiceError::AgentNotFound(agent.to_string()));
            }
            Some(layer) => layer,
        };

        match session_id {
            Some(id) => session
                .handle_message(msg, MessageDirection::South, Some(id))
                .await
                .map_err(|e| {
                    error!("error sending the message to session {}: {}", id, e);
                    ServiceError::SessionSendError(e.to_string())
                }),
            None => session.tx_gw().send(Ok(msg)).await.map_err(|e| {
                error!("error sending the subscription {}", e);
                ServiceError::SubscriptionError(e.to_string())
            }),
        }
    }

    pub async fn subscribe(
        &self,
        local_agent: &Agent,
        agent_type: &AgentType,
        agent_id: Option<u64>,
        conn: Option<u64>,
    ) -> Result<(), ServiceError> {
        debug!("subscribe to {}/{:?}", agent_type, agent_id);

        let msg = utils::create_subscription(local_agent, agent_type, agent_id, None, conn);
        self.send_message(local_agent, None, msg).await
    }

    pub async fn unsubscribe(
        &self,
        local_agent: &Agent,
        agent_type: &AgentType,
        agent_id: Option<u64>,
        conn: Option<u64>,
    ) -> Result<(), ServiceError> {
        debug!("unsubscribe from {}/{:?}", agent_type, agent_id);

        let msg = utils::create_unsubscription(local_agent, agent_type, agent_id, None, conn);
        self.send_message(local_agent, None, msg).await
    }

    pub async fn set_route(
        &self,
        local_agent: &Agent,
        agent_type: &AgentType,
        agent_id: Option<u64>,
        conn: u64,
    ) -> Result<(), ServiceError> {
        debug!("set route to {}/{:?}", agent_type, agent_id);

        // send a message with subscription from
        let msg = utils::create_subscription(local_agent, agent_type, agent_id, Some(conn), None);
        self.send_message(local_agent, None, msg).await
    }

    pub async fn remove_route(
        &self,
        local_agent: &Agent,
        agent_type: &AgentType,
        agent_id: Option<u64>,
        conn: u64,
    ) -> Result<(), ServiceError> {
        debug!("unset route to {}/{:?}", agent_type, agent_id);

        //  send a message with unsubscription from
        let msg = utils::create_unsubscription(local_agent, agent_type, agent_id, Some(conn), None);
        self.send_message(local_agent, None, msg).await
    }

    pub async fn publish(
        &self,
        source: &Agent,
        session_id: session::Id,
        agent_type: &AgentType,
        agent_id: Option<u64>,
        fanout: u32,
        blob: Vec<u8>,
    ) -> Result<(), ServiceError> {
        self.publish_to(source, session_id, agent_type, agent_id, fanout, blob, None)
            .await
    }

    #[allow(clippy::too_many_arguments)]
    pub async fn publish_to(
        &self,
        source: &Agent,
        session_id: session::Id,
        agent_type: &AgentType,
        agent_id: Option<u64>,
        fanout: u32,
        blob: Vec<u8>,
        out_conn: Option<u64>,
    ) -> Result<(), ServiceError> {
        debug!("sending publication to {}/{:?}", agent_type, agent_id);

        let msg = utils::create_publication(
            source, agent_type, agent_id, None, out_conn, fanout, "msg", blob,
        );

        self.send_message(source, Some(session_id), msg).await
    }

    /// Receive messages from gateway and forward them to the appropriate session
    fn process_messages(
        &self,
        agent: Agent,
        session_layer: Arc<SessionLayer>,
        mut rx: mpsc::Receiver<Result<Message, Status>>,
    ) {
        // clone drain watch
        let watch = self.watch.clone();

        tokio::spawn(async move {
            debug!("starting message processing loop for agent {}", agent);

            // subscribe for local agent running this loop
            let subscribe_msg = utils::create_subscription(
                &agent,
                agent.agent_type(),
                Some(*agent.agent_id()),
                None,
                None,
            );
            let tx = session_layer.tx_gw();
            tx.send(Ok(subscribe_msg))
                .await
                .expect("error sending subscription");

            loop {
                tokio::select! {
                    next = rx.recv() => {
                        match next {
                            None => {
                                info!("no more messages to process");
                                break;
                            }
                            Some(msg) => {
                                match msg {
                                    Ok(msg) => {
                                        debug!("received message in service processing: {:?}", msg);

                                        // filter only the messages of type publish
                                        match msg.message_type.as_ref() {
                                            Some(MessageType::Publish(_)) => {},
                                            None => {
                                                continue;
                                            }
                                            _ => {
                                                continue;
                                            }
                                        }

                                        // Handle the message
                                        let res = session_layer
                                            .handle_message(msg, MessageDirection::North, None)
                                            .await;

                                        if let Err(e) = res {
                                            error!("error handling message: {}", e);
                                        }
                                    }
                                    Err(e) => {
                                        error!("error receiving message: {}", e);
                                    }
                                }
                            }
                        }
                    }
                    _ = watch.clone().signaled() => {
                        info!("shutting down processing on drain for agent: {}", agent);
                        break;
                    }
                }
            }
        });
    }

    /// Create a new session
    pub async fn create_session(
        &self,
        agent: &Agent,
        session_type: session::SessionType,
    ) -> Result<session::Id, ServiceError> {
        // check if agent was registered
        let layer = self.session_layers.get(agent);

        if layer.is_none() {
            error!("agent {} not found", agent);
            return Err(ServiceError::AgentNotFound(agent.to_string()));
        }

        let layer = layer.unwrap();

        // create a new fire and forget session
        layer.create_session(session_type, None).await.map_err(|e| {
            error!("error creating session: {}", e);
            ServiceError::SessionCreationError(e.to_string())
        })
    }

    /// delete a session
    pub async fn delete_session(
        &self,
        agent: &Agent,
        session_id: session::Id,
    ) -> Result<(), ServiceError> {
        // check if agent was registered
        let layer = self.session_layers.get(agent);

        if layer.is_none() {
            error!("agent {} not found", agent);
            return Err(ServiceError::AgentNotFound(agent.to_string()));
        }

        let layer = layer.unwrap();

        // delete the session
        match layer.remove_session(session_id).await {
            true => Ok(()),
            false => {
                error!("error deleting session");
                Err(ServiceError::SessionDeletionError("unknown".to_string()))
            }
        }
    }
}

impl Component for Service {
    fn identifier(&self) -> &ID {
        &self.id
    }

    async fn start(&self) -> Result<(), ComponentError> {
        info!("starting service");
        self.run()
            .await
            .map_err(|e| ComponentError::RuntimeError(e.to_string()))
    }
}

#[derive(PartialEq, Eq, Hash, Default)]
pub struct ServiceBuilder;

impl ServiceBuilder {
    // Create a new NopComponentBuilder
    pub fn new() -> Self {
        ServiceBuilder {}
    }

    pub fn kind() -> Kind {
        Kind::new(KIND).unwrap()
    }
}

impl ComponentBuilder for ServiceBuilder {
    type Config = ServiceConfiguration;
    type Component = Service;

    // Kind of the component
    fn kind(&self) -> Kind {
        ServiceBuilder::kind()
    }

    // Build the component
    fn build(&self, name: String) -> Result<Self::Component, ComponentError> {
        let id = ID::new_with_name(ServiceBuilder::kind(), name.as_ref())
            .map_err(|e| ComponentError::ConfigError(e.to_string()))?;

        Ok(Service::new(id))
    }

    // Build the component
    fn build_with_config(
        &self,
        name: &str,
        config: &Self::Config,
    ) -> Result<Self::Component, ComponentError> {
        let id = ID::new_with_name(ServiceBuilder::kind(), name)
            .map_err(|e| ComponentError::ConfigError(e.to_string()))?;

        let service = config
            .build_server(id)
            .map_err(|e| ComponentError::ConfigError(e.to_string()))?;

        Ok(service)
    }
}

// tests
#[cfg(test)]
mod tests {
    use crate::session::SessionType;

    use super::*;
    use agp_config::grpc::server::ServerConfig;
    use agp_config::tls::server::TlsServerConfig;
    use agp_datapath::messages::encoder;
    use std::time::Duration;
    use tokio::time;
    use tracing_test::traced_test;

    #[tokio::test]
    async fn test_service_configuration() {
        let config = ServiceConfiguration::new();
        assert_eq!(config.server(), None);
        assert_eq!(config.clients(), &[]);
    }

    #[tokio::test]
    #[traced_test]
    async fn test_service_build_server() {
        let tls_config = TlsServerConfig::new().with_insecure(true);
        let server_config =
            ServerConfig::with_endpoint("0.0.0.0:12345").with_tls_settings(tls_config);
        let config = ServiceConfiguration::new().with_server(Some(server_config));
        let service = config
            .build_server(ID::new_with_name(Kind::new(KIND).unwrap(), "test").unwrap())
            .unwrap();

        service.run().await.expect("failed to run service");

        // wait a bit
        tokio::time::sleep(Duration::from_millis(100)).await;

        // assert that the service is running
        assert!(logs_contain("starting server main loop"));

        // send the drain signal and wait for graceful shutdown
        match time::timeout(time::Duration::from_secs(10), service.signal().drain()).await {
            Ok(_) => {}
            Err(_) => panic!("timeout waiting for drain"),
        }

        // wait a bit
        tokio::time::sleep(Duration::from_millis(100)).await;

        assert!(logs_contain("shutting down server"));
    }

    #[tokio::test]
    #[traced_test]
    async fn test_service_publish_subscribe() {
        // in this test, we create a publisher and a subscriber and test the
        // communication between them

        info!("starting test_service_publish_subscribe");

        // create the service
        let tls_config = TlsServerConfig::new().with_insecure(true);
        let server_config =
            ServerConfig::with_endpoint("0.0.0.0:12345").with_tls_settings(tls_config);
        let config = ServiceConfiguration::new().with_server(Some(server_config));
        let mut service = config
            .build_server(ID::new_with_name(Kind::new(KIND).unwrap(), "test").unwrap())
            .unwrap();

        // create a subscriber
        let subscriber_agent = encoder::encode_agent("cisco", "default", "subscriber_agent", 0);
        let mut sub_rx = service
            .create_agent(&subscriber_agent)
            .expect("failed to create agent");

        // create a publisher
        let publisher_agent = encoder::encode_agent("cisco", "default", "publisher_agent", 0);
        let _pub_rx = service.create_agent(&publisher_agent);

        // sleep to allow the subscription to be processed
        time::sleep(Duration::from_millis(100)).await;

        // NOTE: here we don't call any subscribe as the publisher and the subscriber
        // are in the same service (so they share one single gateway) and the
        // subscription is done automatically.

        // create a fire and forget session
        let session_id = service
            .create_session(&publisher_agent, SessionType::FireAndForget)
            .await
            .unwrap();

        // publish a message
        let message_blob = "very complicated message".as_bytes().to_vec();
        service
            .publish(
                &publisher_agent,
                session_id,
                &subscriber_agent.agent_type(),
                Some(*subscriber_agent.agent_id()),
                1,
                message_blob.clone(),
            )
            .await
            .unwrap();

        // wait for the message to arrive
        let (msg, info) = sub_rx.recv().await.unwrap();

        // make sure message is a publication
        assert!(msg.message_type.is_some());
        let publ = match msg.message_type.unwrap() {
            MessageType::Publish(p) => p,
            _ => panic!("expected a publication"),
        };

        // make sure message is correct
        assert_eq!(utils::get_payload(&publ), message_blob);

        // make also sure the session ids correspond
        assert_eq!(session_id, info.id);

        // Now remove the session from the 2 agents
        service
            .delete_session(&publisher_agent, session_id)
            .await
            .unwrap();
        service
            .delete_session(&subscriber_agent, session_id)
            .await
            .unwrap();

        // And remove the agents
        service.delete_agent(&publisher_agent).unwrap();
        service.delete_agent(&subscriber_agent).unwrap();

        // sleep to allow the deletion to be processed
        time::sleep(Duration::from_millis(100)).await;

        // This should also trigger a stop of the message processing loop.
        // Make sure the loop stopped by checking the logs
        assert!(logs_contain("no more messages to process"));
    }
}<|MERGE_RESOLUTION|>--- conflicted
+++ resolved
@@ -4,11 +4,8 @@
 pub mod errors;
 pub mod producer_buffer;
 pub mod receiver_buffer;
-<<<<<<< HEAD
+pub mod session;
 pub mod timer;
-=======
-pub mod session;
->>>>>>> 54575cf3
 
 mod fire_and_forget;
 mod session_layer;
