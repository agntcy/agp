// Copyright AGNTCY Contributors (https://github.com/agntcy)
// SPDX-License-Identifier: Apache-2.0

pub mod errors;
pub mod producer_buffer;
pub mod receiver_buffer;
#[macro_use]
pub mod session;
pub mod streaming;
pub mod timer;

mod fire_and_forget;
mod request_response;
mod session_layer;

pub use agp_datapath::messages::utils::AgpHeaderFlags;
pub use fire_and_forget::FireAndForgetConfiguration;
pub use request_response::RequestResponseConfiguration;
pub use session::SessionMessage;
pub use streaming::StreamingConfiguration;

use agp_datapath::messages::{Agent, AgentType};
use agp_datapath::pubsub::MessageType;
use serde::Deserialize;
use session::{AppChannelReceiver, MessageDirection};
use session_layer::SessionLayer;
use std::collections::{HashMap, HashSet};
use std::sync::Arc;
use tokio::sync::RwLock;
use tokio::sync::mpsc;
use tokio_util::sync::CancellationToken;
use tonic::Status;
use tracing::{debug, error, info};

use agp_config::component::configuration::{Configuration, ConfigurationError};
use agp_config::component::id::{ID, Kind};
use agp_config::component::{Component, ComponentBuilder, ComponentError};
use agp_config::grpc::client::ClientConfig;
use agp_config::grpc::server::ServerConfig;
use agp_datapath::message_processing::MessageProcessor;
use agp_datapath::pubsub::proto::pubsub::v1::Message;
use agp_datapath::pubsub::proto::pubsub::v1::pub_sub_service_server::PubSubServiceServer;
pub use errors::ServiceError;

// Define the kind of the component as static string
pub const KIND: &str = "gateway";

#[derive(Debug, Clone, Deserialize, Default)]
pub struct ServiceConfiguration {
    /// The GRPC server settings
    #[serde(default)]
    servers: Vec<ServerConfig>,

    /// Client config to connect to other services
    #[serde(default)]
    clients: Vec<ClientConfig>,
}

impl ServiceConfiguration {
    pub fn new() -> Self {
        ServiceConfiguration::default()
    }

    pub fn with_server(self, server: Vec<ServerConfig>) -> Self {
<<<<<<< HEAD
        ServiceConfiguration { servers: server, ..self }
=======
        ServiceConfiguration {
            servers: server,
            ..self
        }
>>>>>>> ac84cc1d
    }

    pub fn with_client(self, clients: Vec<ClientConfig>) -> Self {
        ServiceConfiguration { clients, ..self }
    }

    pub fn servers(&self) -> &[ServerConfig] {
        self.servers.as_ref()
    }

    pub fn clients(&self) -> &[ClientConfig] {
        &self.clients
    }

    pub fn build_server(&self, id: ID) -> Result<Service, ServiceError> {
        let service = Service::new(id).with_config(self.clone());
        Ok(service)
    }
}

impl Configuration for ServiceConfiguration {
    fn validate(&self) -> Result<(), ConfigurationError> {
        // Validate client and server configurations
        for server in self.servers.iter() {
            server.validate()?;
        }

        for client in self.clients.iter() {
            client.validate()?;
        }

        Ok(())
    }
}

#[derive(Debug)]
pub struct Service {
    /// id of the service
    id: ID,

    /// underlying message processor
    message_processor: Arc<MessageProcessor>,

    /// the configuration of the service
    config: ServiceConfiguration,

    /// pool of sessions for the service
    session_layers: RwLock<HashMap<Agent, Arc<SessionLayer>>>,

    /// drain watch to shutdown the service
    watch: drain::Watch,

    /// signal to shutdown the service
    signal: drain::Signal,

    /// cancellation tokens to stop the servers main loop
<<<<<<< HEAD
    cancellation_tokens: HashMap<String, CancellationToken>,

    /// set of clients crated from configuration
    clients: HashSet<u64>,
=======
    cancellation_tokens: parking_lot::RwLock<HashMap<String, CancellationToken>>,

    /// clients created by the service
    clients: parking_lot::RwLock<HashMap<String, u64>>,
>>>>>>> ac84cc1d
}

impl Service {
    /// Create a new Service
    pub fn new(id: ID) -> Self {
        let (signal, watch) = drain::channel();

        Service {
            id,
            message_processor: Arc::new(MessageProcessor::with_drain_channel(watch.clone())),
            config: ServiceConfiguration::new(),
            session_layers: RwLock::new(HashMap::new()),
            watch,
            signal,
<<<<<<< HEAD
            cancellation_tokens: HashMap::new(),
            clients: HashSet::new(),
=======
            cancellation_tokens: parking_lot::RwLock::new(HashMap::new()),
            clients: parking_lot::RwLock::new(HashMap::new()),
>>>>>>> ac84cc1d
        }
    }

    /// Set the configuration of the service
    pub fn with_config(self, config: ServiceConfiguration) -> Self {
        Service { config, ..self }
    }

    /// Set the message processor of the service
    pub fn with_message_processor(self, message_processor: Arc<MessageProcessor>) -> Self {
        Service {
            message_processor,
            ..self
        }
    }

    /// get the service configuration
    pub fn config(&self) -> &ServiceConfiguration {
        &self.config
    }

    /// get signal used to shutdown the service
    /// NOTE: this method consumes the service!
    pub fn signal(self) -> drain::Signal {
        self.signal
    }

    /// Run the service
    pub async fn run(&mut self) -> Result<(), ServiceError> {
        // Check that at least one client or server is configured
        if self.config.servers().is_empty() && self.config.clients.is_empty() {
            return Err(ServiceError::ConfigError(
                "no server or clients configured".to_string(),
            ));
        }

<<<<<<< HEAD
        for server in self.config.servers.clone().iter() {
=======
        for server in self.config.servers.iter() {
>>>>>>> ac84cc1d
            info!("starting server {}", server.endpoint);
            self.run_server(server)?;
        }

        for client in self.config.clients.iter() {
            info!("connecting client to {}", client.endpoint);
<<<<<<< HEAD
            let conn_id = self.connect(client).await?;
            debug!("client connected with id {}", conn_id);
            self.clients.insert(conn_id);
=======
            _ = self.connect(client).await?;
>>>>>>> ac84cc1d
        }

        Ok(())
    }

    // APP APIs
    pub async fn create_agent(
        &self,
        agent_name: &Agent,
    ) -> Result<AppChannelReceiver, ServiceError> {
        // get a write lock on the session layers
        let mut session_layers = self.session_layers.write().await;

        // make sure the agent is not already registered
        if session_layers.contains_key(agent_name) {
            error!(%agent_name, "agent already exists");
            return Err(ServiceError::AgentAlreadyRegistered);
        }

        debug!(%agent_name, "creating agent");

        // Channels to communicate with the gateway
        let (conn_id, tx_gw, rx_gw) = self.message_processor.register_local_connection();

        // Channels to communicate with the local app
        // TODO(msardara): make the buffer size configurable
        let (tx_app, rx_app) = mpsc::channel(128);

        // create session layer
        let session_layer = Arc::new(SessionLayer::new(agent_name, conn_id, tx_gw, tx_app));

        // register agent within session layers
        session_layers.insert(agent_name.clone(), session_layer.clone());

        // start message processing using the rx channel
        self.process_messages(agent_name.clone(), session_layer, rx_gw);

        // return the rx channel
        Ok(rx_app)
    }

    pub async fn delete_agent(&self, agent_name: &Agent) -> Result<(), ServiceError> {
        // get a write lock on the session layers
        let mut session_layers = self.session_layers.write().await;

        match session_layers.remove(agent_name) {
            None => {
                error!("agent {:?} not found", agent_name);
                Err(ServiceError::AgentNotFound(agent_name.to_string()))
            }
            Some(layer) => {
                info!("deleting agent {}", agent_name);

                // disconnect local connection (this should also end the processing loop)
                self.message_processor
                    .disconnect(layer.conn_id())
                    .map_err(|e| {
                        error!("error disconnecting agent: {}", e);
                        ServiceError::DisconnectError(e.to_string())
                    })
            }
        }
    }

<<<<<<< HEAD
    pub fn run_server(&mut self, config: &ServerConfig) -> Result<(), ServiceError> {
=======
    pub fn run_server(&self, config: &ServerConfig) -> Result<(), ServiceError> {
>>>>>>> ac84cc1d
        info!(%config, "server configured: setting it up");
        let server_future = config
            .to_server_future(&[PubSubServiceServer::from_arc(
                self.message_processor.clone(),
            )])
            .map_err(|e| ServiceError::ConfigError(e.to_string()))?;

        // clone the watcher to be notified when the service is shutting down
        let drain_rx = self.watch.clone();

        // create a new cancellation token
        let token = CancellationToken::new();
        self.cancellation_tokens
<<<<<<< HEAD
=======
            .write()
>>>>>>> ac84cc1d
            .insert(config.endpoint.clone(), token.clone());

        // spawn server acceptor in a new task
        tokio::spawn(async move {
            debug!("starting server main loop");
            let shutdown = drain_rx.signaled();

            info!("running service");
            tokio::select! {
                res = server_future => {
                    match res {
                        Ok(_) => {
                            info!("server shutdown");
                        }
                        Err(e) => {
                            info!("server error: {:?}", e);
                        }
                    }
                }
                _ = shutdown => {
                    info!("shutting down server");
                }
                _ = token.cancelled() => {
                    info!("cancellation token triggered: shutting down server");
                }
            }
        });

        Ok(())
    }

<<<<<<< HEAD
    pub fn stop_server(&mut self, endpoint: &str) {
        // stop the server
        if let Some(token) = self.cancellation_tokens.remove(endpoint) {
=======
    pub fn stop_server(&self, endpoint: &str) {
        // stop the server
        if let Some(token) = self.cancellation_tokens.write().remove(endpoint) {
>>>>>>> ac84cc1d
            token.cancel();
        } else {
            error!("server {} not found", endpoint);
        }
    }

    pub async fn connect(&self, config: &ClientConfig) -> Result<u64, ServiceError> {
<<<<<<< HEAD
=======
        // make sure there is no other client connected to the same endpoint
        // TODO(msardara): we might want to allow multiple clients to connect to the same endpoint,
        // but we need to introduce an identifier in the configuration for it
        if self.clients.read().contains_key(&config.endpoint) {
            return Err(ServiceError::ClientAlreadyConnected(
                config.endpoint.clone(),
            ));
        }

>>>>>>> ac84cc1d
        match config.to_channel() {
            Err(e) => {
                error!("error reading channel config {:?}", e);
                Err(ServiceError::ConfigError(e.to_string()))
            }
            Ok(channel) => {
                //let client_config = config.clone();
                let ret = self
                    .message_processor
                    .connect(channel, Some(config.clone()), None, None)
                    .await
                    .map_err(|e| ServiceError::ConnectionError(e.to_string()));

                let conn_id = match ret {
                    Err(e) => {
                        error!("connection error: {:?}", e);
                        return Err(ServiceError::ConnectionError(e.to_string()));
                    }
                    Ok(conn_id) => conn_id.1,
                };

                // register the client
                self.clients
                    .write()
                    .insert(config.endpoint.clone(), conn_id);

                // return the connection id
                Ok(conn_id)
            }
        }
    }

    pub fn disconnect(&self, conn: u64) -> Result<(), ServiceError> {
        info!("disconnect from conn {}", conn);

        self.message_processor
            .disconnect(conn)
            .map_err(|e| ServiceError::DisconnectError(e.to_string()))
    }

    pub fn get_connection_id(&self, endpoint: &str) -> Option<u64> {
        self.clients.read().get(endpoint).cloned()
    }

    async fn send_message(
        &self,
        agent: &Agent,
        msg: Message,
        info: Option<session::Info>,
    ) -> Result<(), ServiceError> {
        // get a read lock on the session layers
        let session_layers = self.session_layers.read().await;

        let session = match session_layers.get(agent) {
            None => {
                error!("agent {} not found", agent);
                return Err(ServiceError::AgentNotFound(agent.to_string()));
            }
            Some(layer) => layer,
        };

        // save session id for later use
        match info {
            Some(info) => {
                let id = info.id;
                session
                    .handle_message(SessionMessage::from((msg, info)), MessageDirection::South)
                    .await
                    .map_err(|e| {
                        error!("error sending the message to session {}: {}", id, e);
                        ServiceError::SessionError(e.to_string())
                    })
            }
            None => session.tx_gw().send(Ok(msg)).await.map_err(|e| {
                error!("error sending the subscription {}", e);
                ServiceError::SubscriptionError(e.to_string())
            }),
        }
    }

    pub async fn subscribe(
        &self,
        local_agent: &Agent,
        agent_type: &AgentType,
        agent_id: Option<u64>,
        conn: Option<u64>,
    ) -> Result<(), ServiceError> {
        debug!("subscribe to {}/{:?}", agent_type, agent_id);

        let header = if let Some(c) = conn {
            Some(AgpHeaderFlags::default().with_forward_to(c))
        } else {
            Some(AgpHeaderFlags::default())
        };
        let msg = Message::new_subscribe(local_agent, agent_type, agent_id, header);
        self.send_message(local_agent, msg, None).await
    }

    pub async fn unsubscribe(
        &self,
        local_agent: &Agent,
        agent_type: &AgentType,
        agent_id: Option<u64>,
        conn: Option<u64>,
    ) -> Result<(), ServiceError> {
        debug!("unsubscribe from {}/{:?}", agent_type, agent_id);

        let header = if let Some(c) = conn {
            Some(AgpHeaderFlags::default().with_forward_to(c))
        } else {
            Some(AgpHeaderFlags::default())
        };
        let msg = Message::new_subscribe(local_agent, agent_type, agent_id, header);
        self.send_message(local_agent, msg, None).await
    }

    pub async fn set_route(
        &self,
        local_agent: &Agent,
        agent_type: &AgentType,
        agent_id: Option<u64>,
        conn: u64,
    ) -> Result<(), ServiceError> {
        debug!("set route to {}/{:?}", agent_type, agent_id);

        // send a message with subscription from
        let msg = Message::new_subscribe(
            local_agent,
            agent_type,
            agent_id,
            Some(AgpHeaderFlags::default().with_recv_from(conn)),
        );
        self.send_message(local_agent, msg, None).await
    }

    pub async fn remove_route(
        &self,
        local_agent: &Agent,
        agent_type: &AgentType,
        agent_id: Option<u64>,
        conn: u64,
    ) -> Result<(), ServiceError> {
        debug!("unset route to {}/{:?}", agent_type, agent_id);

        //  send a message with unsubscription from
        let msg = Message::new_subscribe(
            local_agent,
            agent_type,
            agent_id,
            Some(AgpHeaderFlags::default().with_recv_from(conn)),
        );
        self.send_message(local_agent, msg, None).await
    }

    pub async fn publish_to(
        &self,
        source: &Agent,
        session_info: session::Info,
        agent_type: &AgentType,
        agent_id: Option<u64>,
        forward_to: u64,
        blob: Vec<u8>,
    ) -> Result<(), ServiceError> {
        self.publish_with_flags(
            source,
            session_info,
            agent_type,
            agent_id,
            AgpHeaderFlags::default().with_forward_to(forward_to),
            blob,
        )
        .await
    }

    pub async fn publish(
        &self,
        source: &Agent,
        session_info: session::Info,
        agent_type: &AgentType,
        agent_id: Option<u64>,
        blob: Vec<u8>,
    ) -> Result<(), ServiceError> {
        self.publish_with_flags(
            source,
            session_info,
            agent_type,
            agent_id,
            AgpHeaderFlags::default(),
            blob,
        )
        .await
    }

    pub async fn publish_with_flags(
        &self,
        source: &Agent,
        session_info: session::Info,
        agent_type: &AgentType,
        agent_id: Option<u64>,
        flags: AgpHeaderFlags,
        blob: Vec<u8>,
    ) -> Result<(), ServiceError> {
        debug!(
            "sending publication to {}/{:?}. Flags: {}",
            agent_type, agent_id, flags
        );

        let msg = Message::new_publish(source, agent_type, agent_id, Some(flags), "msg", blob);

        self.send_message(source, msg, Some(session_info)).await
    }

    /// Receive messages from gateway and forward them to the appropriate session
    fn process_messages(
        &self,
        agent: Agent,
        session_layer: Arc<SessionLayer>,
        mut rx: mpsc::Receiver<Result<Message, Status>>,
    ) {
        // clone drain watch
        let watch = self.watch.clone();

        tokio::spawn(async move {
            debug!("starting message processing loop for agent {}", agent);

            // subscribe for local agent running this loop
            let subscribe_msg =
                Message::new_subscribe(&agent, agent.agent_type(), Some(agent.agent_id()), None);
            let tx = session_layer.tx_gw();
            tx.send(Ok(subscribe_msg))
                .await
                .expect("error sending subscription");

            loop {
                tokio::select! {
                    next = rx.recv() => {
                        match next {
                            None => {
                                debug!("no more messages to process");
                                break;
                            }
                            Some(msg) => {
                                match msg {
                                    Ok(msg) => {
                                        debug!("received message in service processing: {:?}", msg);

                                        // filter only the messages of type publish
                                        match msg.message_type.as_ref() {
                                            Some(MessageType::Publish(_)) => {},
                                            None => {
                                                continue;
                                            }
                                            _ => {
                                                continue;
                                            }
                                        }

                                        // Handle the message
                                        let res = session_layer
                                            .handle_message(SessionMessage::from(msg), MessageDirection::North)
                                            .await;

                                        if let Err(e) = res {
                                            error!("error handling message: {}", e);
                                        }
                                    }
                                    Err(e) => {
                                        error!("error: {}", e);

                                        // if internal error, forward it to application
                                        let tx_app = session_layer.tx_app();
                                        tx_app.send(Err(errors::SessionError::Forward(e.to_string())))
                                            .await
                                            .expect("error sending error to application");
                                    }
                                }
                            }
                        }
                    }
                    _ = watch.clone().signaled() => {
                        debug!("shutting down processing on drain for agent: {}", agent);
                        break;
                    }
                }
            }
        });
    }

    /// Create a new session
    pub async fn create_session(
        &self,
        agent: &Agent,
        session_config: session::SessionConfig,
    ) -> Result<session::Info, ServiceError> {
        // get a read lock on the session layers
        let session_layers = self.session_layers.read().await;

        // check if agent was registered
        let layer = session_layers.get(agent);

        if layer.is_none() {
            error!("agent {} not found", agent);
            return Err(ServiceError::AgentNotFound(agent.to_string()));
        }

        let layer = layer.unwrap();

        // create a new fire and forget session
        layer
            .create_session(session_config, None)
            .await
            .map_err(|e| {
                error!("error creating session: {}", e);
                ServiceError::SessionError(e.to_string())
            })
    }

    /// Set config for a session
    pub async fn set_session_config(
        &self,
        agent: &Agent,
        session_id: session::Id,
        session_config: &session::SessionConfig,
    ) -> Result<(), ServiceError> {
        // get a read lock on the session layers
        let session_layers = self.session_layers.read().await;

        // check if agent was registered
        let layer = session_layers.get(agent);

        if layer.is_none() {
            error!("agent {} not found", agent);
            return Err(ServiceError::AgentNotFound(agent.to_string()));
        }

        let layer = layer.unwrap();

        // set the session config
        layer
            .set_session_config(session_id, session_config)
            .await
            .map_err(|e| {
                error!("error setting session config: {}", e);
                ServiceError::SessionError(e.to_string())
            })
    }

    /// delete a session
    pub async fn delete_session(
        &self,
        agent: &Agent,
        session_id: session::Id,
    ) -> Result<(), ServiceError> {
        // get a read lock on the session layers
        let session_layers = self.session_layers.read().await;

        // check if agent was registered
        let layer = session_layers.get(agent);

        if layer.is_none() {
            error!("agent {} not found", agent);
            return Err(ServiceError::AgentNotFound(agent.to_string()));
        }

        let layer = layer.unwrap();

        // delete the session
        match layer.remove_session(session_id).await {
            true => Ok(()),
            false => {
                error!("error deleting session");
                Err(ServiceError::SessionError("unknown".to_string()))
            }
        }
    }
}

impl Component for Service {
    fn identifier(&self) -> &ID {
        &self.id
    }

    async fn start(&mut self) -> Result<(), ComponentError> {
        info!("starting service");
        self.run()
            .await
            .map_err(|e| ComponentError::RuntimeError(e.to_string()))
    }
}

#[derive(PartialEq, Eq, Hash, Default)]
pub struct ServiceBuilder;

impl ServiceBuilder {
    // Create a new NopComponentBuilder
    pub fn new() -> Self {
        ServiceBuilder {}
    }

    pub fn kind() -> Kind {
        Kind::new(KIND).unwrap()
    }
}

impl ComponentBuilder for ServiceBuilder {
    type Config = ServiceConfiguration;
    type Component = Service;

    // Kind of the component
    fn kind(&self) -> Kind {
        ServiceBuilder::kind()
    }

    // Build the component
    fn build(&self, name: String) -> Result<Self::Component, ComponentError> {
        let id = ID::new_with_name(ServiceBuilder::kind(), name.as_ref())
            .map_err(|e| ComponentError::ConfigError(e.to_string()))?;

        Ok(Service::new(id))
    }

    // Build the component
    fn build_with_config(
        &self,
        name: &str,
        config: &Self::Config,
    ) -> Result<Self::Component, ComponentError> {
        let id = ID::new_with_name(ServiceBuilder::kind(), name)
            .map_err(|e| ComponentError::ConfigError(e.to_string()))?;

        let service = config
            .build_server(id)
            .map_err(|e| ComponentError::ConfigError(e.to_string()))?;

        Ok(service)
    }
}

// tests
#[cfg(test)]
mod tests {
    use crate::session::SessionConfig;

    use super::*;
    use agp_config::grpc::server::ServerConfig;
    use agp_config::tls::server::TlsServerConfig;
    use std::time::Duration;
    use tokio::time;
    use tracing_test::traced_test;

    #[tokio::test]
    async fn test_service_configuration() {
        let config = ServiceConfiguration::new();
        assert_eq!(config.servers(), &[]);
        assert_eq!(config.clients(), &[]);
    }

    #[tokio::test]
    #[traced_test]
    async fn test_service_build_server() {
        let tls_config = TlsServerConfig::new().with_insecure(true);
        let server_config =
            ServerConfig::with_endpoint("0.0.0.0:12345").with_tls_settings(tls_config);
        let config = ServiceConfiguration::new().with_server([server_config].to_vec());
<<<<<<< HEAD
        let service = config
=======
        let mut service = config
>>>>>>> ac84cc1d
            .build_server(ID::new_with_name(Kind::new(KIND).unwrap(), "test").unwrap())
            .unwrap();

        service.run().await.expect("failed to run service");

        // wait a bit
        tokio::time::sleep(Duration::from_millis(100)).await;

        // assert that the service is running
        assert!(logs_contain("starting server main loop"));

        // send the drain signal and wait for graceful shutdown
        match time::timeout(time::Duration::from_secs(10), service.signal().drain()).await {
            Ok(_) => {}
            Err(_) => panic!("timeout waiting for drain"),
        }

        // wait a bit
        tokio::time::sleep(Duration::from_millis(100)).await;

        assert!(logs_contain("shutting down server"));
    }

    #[tokio::test]
    #[traced_test]
    async fn test_service_publish_subscribe() {
        // in this test, we create a publisher and a subscriber and test the
        // communication between them

        info!("starting test_service_publish_subscribe");

        // create the service
        let tls_config = TlsServerConfig::new().with_insecure(true);
        let server_config =
            ServerConfig::with_endpoint("0.0.0.0:12345").with_tls_settings(tls_config);
        let config = ServiceConfiguration::new().with_server([server_config].to_vec());
        let service = config
            .build_server(ID::new_with_name(Kind::new(KIND).unwrap(), "test").unwrap())
            .unwrap();

        // create a subscriber
        let subscriber_agent = Agent::from_strings("cisco", "default", "subscriber_agent", 0);
        let mut sub_rx = service
            .create_agent(&subscriber_agent)
            .await
            .expect("failed to create agent");

        // create a publisher
        let publisher_agent = Agent::from_strings("cisco", "default", "publisher_agent", 0);
        let _pub_rx = service
            .create_agent(&publisher_agent)
            .await
            .expect("failed to create agent");

        // sleep to allow the subscription to be processed
        time::sleep(Duration::from_millis(100)).await;

        // NOTE: here we don't call any subscribe as the publisher and the subscriber
        // are in the same service (so they share one single gateway) and the
        // subscription is done automatically.

        // create a fire and forget session
        let session_info = service
            .create_session(
                &publisher_agent,
                SessionConfig::FireAndForget(FireAndForgetConfiguration::default()),
            )
            .await
            .unwrap();

        // publish a message
        let message_blob = "very complicated message".as_bytes().to_vec();
        service
            .publish(
                &publisher_agent,
                session_info.clone(),
                &subscriber_agent.agent_type(),
                Some(subscriber_agent.agent_id()),
                message_blob.clone(),
            )
            .await
            .unwrap();

        // wait for the message to arrive
        let msg = sub_rx
            .recv()
            .await
            .expect("no message received")
            .expect("error");

        // make sure message is a publication
        assert!(msg.message.message_type.is_some());
        let publ = match msg.message.message_type.unwrap() {
            MessageType::Publish(p) => p,
            _ => panic!("expected a publication"),
        };

        // make sure message is correct
        assert_eq!(publ.get_payload().blob, message_blob);

        // make also sure the session ids correspond
        assert_eq!(session_info.id, msg.info.id);

        // Now remove the session from the 2 agents
        service
            .delete_session(&publisher_agent, session_info.id)
            .await
            .unwrap();
        service
            .delete_session(&subscriber_agent, session_info.id)
            .await
            .unwrap();

        // And remove the agents
        service.delete_agent(&publisher_agent).await.unwrap();
        service.delete_agent(&subscriber_agent).await.unwrap();

        // sleep to allow the deletion to be processed
        time::sleep(Duration::from_millis(100)).await;

        // This should also trigger a stop of the message processing loop.
        // Make sure the loop stopped by checking the logs
        assert!(logs_contain("no more messages to process"));
    }
}<|MERGE_RESOLUTION|>--- conflicted
+++ resolved
@@ -62,14 +62,10 @@
     }
 
     pub fn with_server(self, server: Vec<ServerConfig>) -> Self {
-<<<<<<< HEAD
-        ServiceConfiguration { servers: server, ..self }
-=======
         ServiceConfiguration {
             servers: server,
             ..self
         }
->>>>>>> ac84cc1d
     }
 
     pub fn with_client(self, clients: Vec<ClientConfig>) -> Self {
@@ -126,17 +122,10 @@
     signal: drain::Signal,
 
     /// cancellation tokens to stop the servers main loop
-<<<<<<< HEAD
-    cancellation_tokens: HashMap<String, CancellationToken>,
-
-    /// set of clients crated from configuration
-    clients: HashSet<u64>,
-=======
     cancellation_tokens: parking_lot::RwLock<HashMap<String, CancellationToken>>,
 
     /// clients created by the service
     clients: parking_lot::RwLock<HashMap<String, u64>>,
->>>>>>> ac84cc1d
 }
 
 impl Service {
@@ -151,13 +140,8 @@
             session_layers: RwLock::new(HashMap::new()),
             watch,
             signal,
-<<<<<<< HEAD
-            cancellation_tokens: HashMap::new(),
-            clients: HashSet::new(),
-=======
             cancellation_tokens: parking_lot::RwLock::new(HashMap::new()),
             clients: parking_lot::RwLock::new(HashMap::new()),
->>>>>>> ac84cc1d
         }
     }
 
@@ -194,24 +178,14 @@
             ));
         }
 
-<<<<<<< HEAD
-        for server in self.config.servers.clone().iter() {
-=======
         for server in self.config.servers.iter() {
->>>>>>> ac84cc1d
             info!("starting server {}", server.endpoint);
             self.run_server(server)?;
         }
 
         for client in self.config.clients.iter() {
             info!("connecting client to {}", client.endpoint);
-<<<<<<< HEAD
-            let conn_id = self.connect(client).await?;
-            debug!("client connected with id {}", conn_id);
-            self.clients.insert(conn_id);
-=======
             _ = self.connect(client).await?;
->>>>>>> ac84cc1d
         }
 
         Ok(())
@@ -276,11 +250,7 @@
         }
     }
 
-<<<<<<< HEAD
-    pub fn run_server(&mut self, config: &ServerConfig) -> Result<(), ServiceError> {
-=======
     pub fn run_server(&self, config: &ServerConfig) -> Result<(), ServiceError> {
->>>>>>> ac84cc1d
         info!(%config, "server configured: setting it up");
         let server_future = config
             .to_server_future(&[PubSubServiceServer::from_arc(
@@ -294,10 +264,7 @@
         // create a new cancellation token
         let token = CancellationToken::new();
         self.cancellation_tokens
-<<<<<<< HEAD
-=======
             .write()
->>>>>>> ac84cc1d
             .insert(config.endpoint.clone(), token.clone());
 
         // spawn server acceptor in a new task
@@ -329,15 +296,9 @@
         Ok(())
     }
 
-<<<<<<< HEAD
-    pub fn stop_server(&mut self, endpoint: &str) {
-        // stop the server
-        if let Some(token) = self.cancellation_tokens.remove(endpoint) {
-=======
     pub fn stop_server(&self, endpoint: &str) {
         // stop the server
         if let Some(token) = self.cancellation_tokens.write().remove(endpoint) {
->>>>>>> ac84cc1d
             token.cancel();
         } else {
             error!("server {} not found", endpoint);
@@ -345,8 +306,6 @@
     }
 
     pub async fn connect(&self, config: &ClientConfig) -> Result<u64, ServiceError> {
-<<<<<<< HEAD
-=======
         // make sure there is no other client connected to the same endpoint
         // TODO(msardara): we might want to allow multiple clients to connect to the same endpoint,
         // but we need to introduce an identifier in the configuration for it
@@ -356,7 +315,6 @@
             ));
         }
 
->>>>>>> ac84cc1d
         match config.to_channel() {
             Err(e) => {
                 error!("error reading channel config {:?}", e);
@@ -821,11 +779,7 @@
         let server_config =
             ServerConfig::with_endpoint("0.0.0.0:12345").with_tls_settings(tls_config);
         let config = ServiceConfiguration::new().with_server([server_config].to_vec());
-<<<<<<< HEAD
-        let service = config
-=======
         let mut service = config
->>>>>>> ac84cc1d
             .build_server(ID::new_with_name(Kind::new(KIND).unwrap(), "test").unwrap())
             .unwrap();
 
