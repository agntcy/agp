--- conflicted
+++ resolved
@@ -296,7 +296,6 @@
         Ok(())
     }
 
-<<<<<<< HEAD
     pub fn stop_server(&self, endpoint: &str) -> Result<(), ServiceError> {
         // stop the server
         if let Some(token) = self.cancellation_tokens.write().remove(endpoint) {
@@ -304,14 +303,6 @@
             Ok(())
         } else {
             Err(ServiceError::ServerNotFound(endpoint.to_string()))
-=======
-    pub fn stop_server(&self, endpoint: &str) {
-        // stop the server
-        if let Some(token) = self.cancellation_tokens.write().remove(endpoint) {
-            token.cancel();
-        } else {
-            error!("server {} not found", endpoint);
->>>>>>> 1347d49c
         }
     }
 
@@ -789,11 +780,7 @@
         let server_config =
             ServerConfig::with_endpoint("0.0.0.0:12345").with_tls_settings(tls_config);
         let config = ServiceConfiguration::new().with_server([server_config].to_vec());
-<<<<<<< HEAD
         let service = config
-=======
-        let mut service = config
->>>>>>> 1347d49c
             .build_server(ID::new_with_name(Kind::new(KIND).unwrap(), "test").unwrap())
             .unwrap();
 
