// Copyright AGNTCY Contributors (https://github.com/agntcy)
// SPDX-License-Identifier: Apache-2.0

pub mod errors;
pub mod producer_buffer;
pub mod receiver_buffer;
#[macro_use]
pub mod session;
pub mod streaming;
pub mod timer;

mod fire_and_forget;
mod request_response;
mod session_layer;

<<<<<<< HEAD
pub use agp_datapath::messages::utils::AgpHeaderFlags;
=======
>>>>>>> 037c5e1f
pub use fire_and_forget::FireAndForgetConfiguration;
pub use request_response::RequestResponseConfiguration;
pub use session::SessionMessage;

<<<<<<< HEAD
=======
use agp_datapath::messages::utils;
>>>>>>> 037c5e1f
use agp_datapath::messages::{Agent, AgentType};
use agp_datapath::pubsub::MessageType;
use serde::Deserialize;
use session::{AppChannelReceiver, MessageDirection};
use session_layer::SessionLayer;
use std::collections::HashMap;
use std::sync::Arc;
use tokio::sync::mpsc;
use tokio_util::sync::CancellationToken;
use tonic::Status;
use tracing::{debug, error, info};

use agp_config::component::configuration::{Configuration, ConfigurationError};
use agp_config::component::id::{Kind, ID};
use agp_config::component::{Component, ComponentBuilder, ComponentError};
use agp_config::grpc::client::ClientConfig;
use agp_config::grpc::server::ServerConfig;
use agp_datapath::message_processing::MessageProcessor;
use agp_datapath::pubsub::proto::pubsub::v1::pub_sub_service_server::PubSubServiceServer;
use agp_datapath::pubsub::proto::pubsub::v1::Message;
pub use errors::ServiceError;

// Define the kind of the component as static string
pub const KIND: &str = "gateway";

#[derive(Debug, Clone, Deserialize, Default)]
pub struct ServiceConfiguration {
    /// The GRPC server settings
    #[serde(default)]
    server: Option<ServerConfig>,

    /// Client config to connect to other services
    #[serde(default)]
    clients: Vec<ClientConfig>,
}

impl ServiceConfiguration {
    pub fn new() -> Self {
        ServiceConfiguration::default()
    }

    pub fn with_server(self, server: Option<ServerConfig>) -> Self {
        ServiceConfiguration { server, ..self }
    }

    pub fn with_client(self, clients: Vec<ClientConfig>) -> Self {
        ServiceConfiguration { clients, ..self }
    }

    pub fn server(&self) -> Option<&ServerConfig> {
        self.server.as_ref()
    }

    pub fn clients(&self) -> &[ClientConfig] {
        &self.clients
    }

    pub fn build_server(&self, id: ID) -> Result<Service, ServiceError> {
        let service = Service::new(id).with_config(self.clone());
        Ok(service)
    }
}

impl Configuration for ServiceConfiguration {
    fn validate(&self) -> Result<(), ConfigurationError> {
        // Validate client and server configurations
        if let Some(server) = self.server.as_ref() {
            server.validate()?;
        }

        for client in self.clients.iter() {
            client.validate()?;
        }

        Ok(())
    }
}

#[derive(Debug)]
pub struct Service {
    /// id of the service
    id: ID,

    /// underlying message processor
    message_processor: Arc<MessageProcessor>,

    /// the configuration of the service
    config: ServiceConfiguration,

    /// pool of sessions for the service
    session_layers: HashMap<Agent, Arc<SessionLayer>>,

    /// drain watch to shutdown the service
    watch: drain::Watch,

    /// signal to shutdown the service
    signal: drain::Signal,

    /// cancellation token to stop the server main loop
    cancellation_token: CancellationToken,
}

impl Service {
    /// Create a new Service
    pub fn new(id: ID) -> Self {
        let (signal, watch) = drain::channel();

        Service {
            id,
            message_processor: Arc::new(MessageProcessor::with_drain_channel(watch.clone())),
            config: ServiceConfiguration::new(),
            session_layers: HashMap::new(),
            watch,
            signal,
            cancellation_token: CancellationToken::new(),
        }
    }

    /// Set the configuration of the service
    pub fn with_config(self, config: ServiceConfiguration) -> Self {
        Service { config, ..self }
    }

    /// Set the message processor of the service
    pub fn with_message_processor(self, message_processor: Arc<MessageProcessor>) -> Self {
        Service {
            message_processor,
            ..self
        }
    }

    /// get signal used to shutdown the service
    /// NOTE: this method consumes the service!
    pub fn signal(self) -> drain::Signal {
        self.signal
    }

    /// Run the service
    pub async fn run(&self) -> Result<(), ServiceError> {
        // Check that at least one client or server is configured
        if self.config.server().is_none() && self.config.clients.is_empty() {
            return Err(ServiceError::ConfigError(
                "no server or clients configured".to_string(),
            ));
        }

        if self.config.server().is_some() {
            info!("starting server");
            self.serve(None)?;
        }

        for (i, client) in self.config.clients.iter().enumerate() {
            info!("connecting client {} to {}", i, client.endpoint);

            let channel = client
                .to_channel()
                .map_err(|e| ServiceError::ConfigError(e.to_string()))?;

            self.message_processor
                .connect(channel, None, None, None)
                .await
                .expect("error connecting client");
        }

        Ok(())
    }

    // APP APIs
    pub fn create_agent(&mut self, agent_name: &Agent) -> Result<AppChannelReceiver, ServiceError> {
        // make sure the agent is not already registered
        if self.session_layers.contains_key(agent_name) {
            error!("agent {:?} already exists", agent_name);
            return Err(ServiceError::AgentAlreadyRegistered(agent_name.to_string()));
        }

        info!("creating agent {:?}", agent_name);

        // Channels to communicate with the gateway
        let (conn_id, tx_gw, rx_gw) = self.message_processor.register_local_connection();

        // Channels to communicate with the local app
        // TODO(msardara): make the buffer size configurable
        let (tx_app, rx_app) = mpsc::channel(128);

        // create session layer
        let session_layer = Arc::new(SessionLayer::new(agent_name, conn_id, tx_gw, tx_app));

        // register agent within session layers
        self.session_layers
            .insert(agent_name.clone(), session_layer.clone());

        // start message processing using the rx channel
        self.process_messages(agent_name.clone(), session_layer, rx_gw);

        // return the rx channel
        Ok(rx_app)
    }

    pub fn delete_agent(&mut self, agent_name: &Agent) -> Result<(), ServiceError> {
        match self.session_layers.remove(agent_name) {
            None => {
                error!("agent {:?} not found", agent_name);
                Err(ServiceError::AgentNotFound(agent_name.to_string()))
            }
            Some(layer) => {
                info!("deleting agent {}", agent_name);

                // disconnect local connection (this should also end the processing loop)
                self.message_processor
                    .disconnect(layer.conn_id())
                    .map_err(|e| {
                        error!("error disconnecting agent: {}", e);
                        ServiceError::DisconnectError
                    })
            }
        }
    }

    pub fn serve(&self, new_config: Option<ServerConfig>) -> Result<(), ServiceError> {
        // if no new config is provided, try to get it from local configuration
        let config = match &new_config {
            Some(c) => c,
            None => {
                // make sure at least one client is configured
                if self.config.server().is_none() {
                    error!("no server configured");
                    return Err(ServiceError::ConfigError(
                        "no server configured".to_string(),
                    ));
                }

                // get the server config
                self.config.server().unwrap()
            }
        };

        info!("server configured: setting it up");
        let server_future = config
            .to_server_future(&[PubSubServiceServer::from_arc(
                self.message_processor.clone(),
            )])
            .map_err(|e| ServiceError::ConfigError(e.to_string()))?;

        // clone the watcher to be notified when the service is shutting down
        let drain_rx = self.watch.clone();

        let token = self.cancellation_token.clone();

        // spawn server acceptor in a new task
        tokio::spawn(async move {
            debug!("starting server main loop");
            let shutdown = drain_rx.signaled();

            info!("running service");
            tokio::select! {
                res = server_future => {
                    match res {
                        Ok(_) => {
                            info!("server shutdown");
                        }
                        Err(e) => {
                            info!("server error: {:?}", e);
                        }
                    }
                }
                _ = shutdown => {
                    info!("shutting down server");
                }
                _ = token.cancelled() => {
                    info!("cancellation token triggered: shutting down server");
                }
            }
        });

        Ok(())
    }

    pub fn stop(&self) {
        self.cancellation_token.cancel();
    }

    pub async fn connect(&mut self, new_config: Option<ClientConfig>) -> Result<u64, ServiceError> {
        // if no new config is provided, try to get it from local configuration
        let config = match &new_config {
            Some(c) => c,
            None => {
                // make sure at least one client is configured
                if self.config.clients.is_empty() {
                    error!("no client configured");
                    return Err(ServiceError::ConfigError(
                        "no client configured".to_string(),
                    ));
                }

                // get the first client
                &self.config.clients[0]
            }
        };

        match config.to_channel() {
            Err(e) => {
                error!("error reading channel config {:?}", e);
                Err(ServiceError::ConfigError(e.to_string()))
            }
            Ok(channel) => {
                //let client_config = config.clone();
                let ret = self
                    .message_processor
                    .connect(channel, Some(config.clone()), None, None)
                    .await
                    .map_err(|e| ServiceError::ConnectionError(e.to_string()));

                match ret {
                    Err(e) => {
                        error!("connection error: {:?}", e);
                        Err(ServiceError::ConnectionError(e.to_string()))
                    }
                    Ok(conn_id) => Ok(conn_id.1),
                }
            }
        }
    }

    pub fn disconnect(&mut self, conn: u64) -> Result<(), ServiceError> {
        info!("disconnect from conn {}", conn);
        if self.message_processor.disconnect(conn).is_err() {
            return Err(ServiceError::DisconnectError);
        }
        Ok(())
    }

    async fn send_message(
        &self,
        agent: &Agent,
        msg: Message,
        info: Option<session::Info>,
    ) -> Result<(), ServiceError> {
        let session = match self.session_layers.get(agent) {
            None => {
                error!("agent {} not found", agent);
                return Err(ServiceError::AgentNotFound(agent.to_string()));
            }
            Some(layer) => layer,
        };

        // save session id for later use
        match info {
            Some(info) => {
                let id = info.id;
                session
                    .handle_message(SessionMessage::from((msg, info)), MessageDirection::South)
                    .await
                    .map_err(|e| {
                        error!("error sending the message to session {}: {}", id, e);
                        ServiceError::SessionError(e.to_string())
                    })
            }
            None => session.tx_gw().send(Ok(msg)).await.map_err(|e| {
                error!("error sending the subscription {}", e);
                ServiceError::SubscriptionError(e.to_string())
            }),
        }
    }

    pub async fn subscribe(
        &self,
        local_agent: &Agent,
        agent_type: &AgentType,
        agent_id: Option<u64>,
        conn: Option<u64>,
    ) -> Result<(), ServiceError> {
        debug!("subscribe to {}/{:?}", agent_type, agent_id);

<<<<<<< HEAD
        let header = if let Some(c) = conn {
            Some(AgpHeaderFlags::default().with_forward_to(c))
        } else {
            Some(AgpHeaderFlags::default())
        };
        let msg = Message::new_subscribe(local_agent, agent_type, agent_id, header);
=======
        let msg = utils::create_subscription(local_agent, agent_type, agent_id, None, conn);
>>>>>>> 037c5e1f
        self.send_message(local_agent, msg, None).await
    }

    pub async fn unsubscribe(
        &self,
        local_agent: &Agent,
        agent_type: &AgentType,
        agent_id: Option<u64>,
        conn: Option<u64>,
    ) -> Result<(), ServiceError> {
        debug!("unsubscribe from {}/{:?}", agent_type, agent_id);

<<<<<<< HEAD
        let header = if let Some(c) = conn {
            Some(AgpHeaderFlags::default().with_forward_to(c))
        } else {
            Some(AgpHeaderFlags::default())
        };
        let msg = Message::new_subscribe(local_agent, agent_type, agent_id, header);
=======
        let msg = utils::create_unsubscription(local_agent, agent_type, agent_id, None, conn);
>>>>>>> 037c5e1f
        self.send_message(local_agent, msg, None).await
    }

    pub async fn set_route(
        &self,
        local_agent: &Agent,
        agent_type: &AgentType,
        agent_id: Option<u64>,
        conn: u64,
    ) -> Result<(), ServiceError> {
        debug!("set route to {}/{:?}", agent_type, agent_id);

        // send a message with subscription from
<<<<<<< HEAD
        let msg = Message::new_subscribe(
            local_agent,
            agent_type,
            agent_id,
            Some(AgpHeaderFlags::default().with_recv_from(conn)),
        );
=======
        let msg = utils::create_subscription(local_agent, agent_type, agent_id, Some(conn), None);
>>>>>>> 037c5e1f
        self.send_message(local_agent, msg, None).await
    }

    pub async fn remove_route(
        &self,
        local_agent: &Agent,
        agent_type: &AgentType,
        agent_id: Option<u64>,
        conn: u64,
    ) -> Result<(), ServiceError> {
        debug!("unset route to {}/{:?}", agent_type, agent_id);

        //  send a message with unsubscription from
<<<<<<< HEAD
        let msg = Message::new_subscribe(
            local_agent,
            agent_type,
            agent_id,
            Some(AgpHeaderFlags::default().with_recv_from(conn)),
        );
=======
        let msg = utils::create_unsubscription(local_agent, agent_type, agent_id, Some(conn), None);
>>>>>>> 037c5e1f
        self.send_message(local_agent, msg, None).await
    }

    pub async fn publish_to(
        &self,
        source: &Agent,
        session_info: session::Info,
        agent_type: &AgentType,
        agent_id: Option<u64>,
        forward_to: u64,
        blob: Vec<u8>,
    ) -> Result<(), ServiceError> {
<<<<<<< HEAD
        self.publish_with_flags(
=======
        self.publish_to(
>>>>>>> 037c5e1f
            source,
            session_info,
            agent_type,
            agent_id,
<<<<<<< HEAD
            AgpHeaderFlags::default().with_forward_to(forward_to),
            blob,
=======
            fanout,
            blob,
            None,
>>>>>>> 037c5e1f
        )
        .await
    }

    pub async fn publish(
        &self,
        source: &Agent,
        session_info: session::Info,
<<<<<<< HEAD
        agent_type: &AgentType,
        agent_id: Option<u64>,
        blob: Vec<u8>,
    ) -> Result<(), ServiceError> {
        self.publish_with_flags(
            source,
            session_info,
            agent_type,
            agent_id,
            AgpHeaderFlags::default(),
            blob,
        )
        .await
    }

    pub async fn publish_with_flags(
        &self,
        source: &Agent,
        session_info: session::Info,
=======
>>>>>>> 037c5e1f
        agent_type: &AgentType,
        agent_id: Option<u64>,
        flags: AgpHeaderFlags,
        blob: Vec<u8>,
    ) -> Result<(), ServiceError> {
        debug!("sending publication to {}/{:?}", agent_type, agent_id);

        let msg = Message::new_publish(source, agent_type, agent_id, Some(flags), "msg", blob);

        self.send_message(source, msg, Some(session_info)).await
    }

    /// Receive messages from gateway and forward them to the appropriate session
    fn process_messages(
        &self,
        agent: Agent,
        session_layer: Arc<SessionLayer>,
        mut rx: mpsc::Receiver<Result<Message, Status>>,
    ) {
        // clone drain watch
        let watch = self.watch.clone();

        tokio::spawn(async move {
            debug!("starting message processing loop for agent {}", agent);

            // subscribe for local agent running this loop
<<<<<<< HEAD
            let subscribe_msg =
                Message::new_subscribe(&agent, agent.agent_type(), Some(agent.agent_id()), None);
=======
            let subscribe_msg = utils::create_subscription(
                &agent,
                agent.agent_type(),
                Some(agent.agent_id()),
                None,
                None,
            );
>>>>>>> 037c5e1f
            let tx = session_layer.tx_gw();
            tx.send(Ok(subscribe_msg))
                .await
                .expect("error sending subscription");

            loop {
                tokio::select! {
                    next = rx.recv() => {
                        match next {
                            None => {
                                info!("no more messages to process");
                                break;
                            }
                            Some(msg) => {
                                match msg {
                                    Ok(msg) => {
                                        debug!("received message in service processing: {:?}", msg);

                                        // filter only the messages of type publish
                                        match msg.message_type.as_ref() {
                                            Some(MessageType::Publish(_)) => {},
                                            None => {
                                                continue;
                                            }
                                            _ => {
                                                continue;
                                            }
                                        }

                                        // Handle the message
                                        let res = session_layer
                                            .handle_message(SessionMessage::from(msg), MessageDirection::North)
                                            .await;

                                        if let Err(e) = res {
                                            error!("error handling message: {}", e);
                                        }
                                    }
                                    Err(e) => {
                                        error!("error receiving message: {}", e);

                                        // if internal error, forward it to application
                                        let tx_app = session_layer.tx_app();
                                        tx_app.send(Err(errors::SessionError::Forward(e.to_string())))
                                            .await
                                            .expect("error sending error to application");
                                    }
                                }
                            }
                        }
                    }
                    _ = watch.clone().signaled() => {
                        info!("shutting down processing on drain for agent: {}", agent);
                        break;
                    }
                }
            }
        });
    }

    /// Create a new session
    pub async fn create_session(
        &self,
        agent: &Agent,
        session_config: session::SessionConfig,
    ) -> Result<session::Info, ServiceError> {
        // check if agent was registered
        let layer = self.session_layers.get(agent);

        if layer.is_none() {
            error!("agent {} not found", agent);
            return Err(ServiceError::AgentNotFound(agent.to_string()));
        }

        let layer = layer.unwrap();

        // create a new fire and forget session
        layer
            .create_session(session_config, None)
            .await
            .map_err(|e| {
                error!("error creating session: {}", e);
                ServiceError::SessionError(e.to_string())
            })
    }

    /// Set config for a session
    pub async fn set_session_config(
        &self,
        agent: &Agent,
        session_id: session::Id,
        session_config: &session::SessionConfig,
    ) -> Result<(), ServiceError> {
        // check if agent was registered
        let layer = self.session_layers.get(agent);

        if layer.is_none() {
            error!("agent {} not found", agent);
            return Err(ServiceError::AgentNotFound(agent.to_string()));
        }

        let layer = layer.unwrap();

        // set the session config
        layer
            .set_session_config(session_id, session_config)
            .await
            .map_err(|e| {
                error!("error setting session config: {}", e);
                ServiceError::SessionError(e.to_string())
            })
    }

    /// delete a session
    pub async fn delete_session(
        &self,
        agent: &Agent,
        session_id: session::Id,
    ) -> Result<(), ServiceError> {
        // check if agent was registered
        let layer = self.session_layers.get(agent);

        if layer.is_none() {
            error!("agent {} not found", agent);
            return Err(ServiceError::AgentNotFound(agent.to_string()));
        }

        let layer = layer.unwrap();

        // delete the session
        match layer.remove_session(session_id).await {
            true => Ok(()),
            false => {
                error!("error deleting session");
                Err(ServiceError::SessionError("unknown".to_string()))
            }
        }
    }
}

impl Component for Service {
    fn identifier(&self) -> &ID {
        &self.id
    }

    async fn start(&self) -> Result<(), ComponentError> {
        info!("starting service");
        self.run()
            .await
            .map_err(|e| ComponentError::RuntimeError(e.to_string()))
    }
}

#[derive(PartialEq, Eq, Hash, Default)]
pub struct ServiceBuilder;

impl ServiceBuilder {
    // Create a new NopComponentBuilder
    pub fn new() -> Self {
        ServiceBuilder {}
    }

    pub fn kind() -> Kind {
        Kind::new(KIND).unwrap()
    }
}

impl ComponentBuilder for ServiceBuilder {
    type Config = ServiceConfiguration;
    type Component = Service;

    // Kind of the component
    fn kind(&self) -> Kind {
        ServiceBuilder::kind()
    }

    // Build the component
    fn build(&self, name: String) -> Result<Self::Component, ComponentError> {
        let id = ID::new_with_name(ServiceBuilder::kind(), name.as_ref())
            .map_err(|e| ComponentError::ConfigError(e.to_string()))?;

        Ok(Service::new(id))
    }

    // Build the component
    fn build_with_config(
        &self,
        name: &str,
        config: &Self::Config,
    ) -> Result<Self::Component, ComponentError> {
        let id = ID::new_with_name(ServiceBuilder::kind(), name)
            .map_err(|e| ComponentError::ConfigError(e.to_string()))?;

        let service = config
            .build_server(id)
            .map_err(|e| ComponentError::ConfigError(e.to_string()))?;

        Ok(service)
    }
}

// tests
#[cfg(test)]
mod tests {
    use crate::session::SessionConfig;

    use super::*;
    use agp_config::grpc::server::ServerConfig;
    use agp_config::tls::server::TlsServerConfig;
    use std::time::Duration;
    use tokio::time;
    use tracing_test::traced_test;

    #[tokio::test]
    async fn test_service_configuration() {
        let config = ServiceConfiguration::new();
        assert_eq!(config.server(), None);
        assert_eq!(config.clients(), &[]);
    }

    #[tokio::test]
    #[traced_test]
    async fn test_service_build_server() {
        let tls_config = TlsServerConfig::new().with_insecure(true);
        let server_config =
            ServerConfig::with_endpoint("0.0.0.0:12345").with_tls_settings(tls_config);
        let config = ServiceConfiguration::new().with_server(Some(server_config));
        let service = config
            .build_server(ID::new_with_name(Kind::new(KIND).unwrap(), "test").unwrap())
            .unwrap();

        service.run().await.expect("failed to run service");

        // wait a bit
        tokio::time::sleep(Duration::from_millis(100)).await;

        // assert that the service is running
        assert!(logs_contain("starting server main loop"));

        // send the drain signal and wait for graceful shutdown
        match time::timeout(time::Duration::from_secs(10), service.signal().drain()).await {
            Ok(_) => {}
            Err(_) => panic!("timeout waiting for drain"),
        }

        // wait a bit
        tokio::time::sleep(Duration::from_millis(100)).await;

        assert!(logs_contain("shutting down server"));
    }

    #[tokio::test]
    #[traced_test]
    async fn test_service_publish_subscribe() {
        // in this test, we create a publisher and a subscriber and test the
        // communication between them

        info!("starting test_service_publish_subscribe");

        // create the service
        let tls_config = TlsServerConfig::new().with_insecure(true);
        let server_config =
            ServerConfig::with_endpoint("0.0.0.0:12345").with_tls_settings(tls_config);
        let config = ServiceConfiguration::new().with_server(Some(server_config));
        let mut service = config
            .build_server(ID::new_with_name(Kind::new(KIND).unwrap(), "test").unwrap())
            .unwrap();

        // create a subscriber
        let subscriber_agent = Agent::from_strings("cisco", "default", "subscriber_agent", 0);
        let mut sub_rx = service
            .create_agent(&subscriber_agent)
            .expect("failed to create agent");

        // create a publisher
        let publisher_agent = Agent::from_strings("cisco", "default", "publisher_agent", 0);
        let _pub_rx = service.create_agent(&publisher_agent);

        // sleep to allow the subscription to be processed
        time::sleep(Duration::from_millis(100)).await;

        // NOTE: here we don't call any subscribe as the publisher and the subscriber
        // are in the same service (so they share one single gateway) and the
        // subscription is done automatically.

        // create a fire and forget session
        let session_info = service
            .create_session(
                &publisher_agent,
                SessionConfig::FireAndForget(FireAndForgetConfiguration::default()),
            )
            .await
            .unwrap();

        // publish a message
        let message_blob = "very complicated message".as_bytes().to_vec();
        service
            .publish(
                &publisher_agent,
                session_info.clone(),
                &subscriber_agent.agent_type(),
                Some(subscriber_agent.agent_id()),
<<<<<<< HEAD
=======
                1,
>>>>>>> 037c5e1f
                message_blob.clone(),
            )
            .await
            .unwrap();

        // wait for the message to arrive
        let msg = sub_rx
            .recv()
            .await
            .expect("no message received")
            .expect("error");

        // make sure message is a publication
        assert!(msg.message.message_type.is_some());
        let publ = match msg.message.message_type.unwrap() {
            MessageType::Publish(p) => p,
            _ => panic!("expected a publication"),
        };

        // make sure message is correct
        assert_eq!(publ.get_payload().blob, message_blob);

        // make also sure the session ids correspond
        assert_eq!(session_info.id, msg.info.id);

        // Now remove the session from the 2 agents
        service
            .delete_session(&publisher_agent, session_info.id)
            .await
            .unwrap();
        service
            .delete_session(&subscriber_agent, session_info.id)
            .await
            .unwrap();

        // And remove the agents
        service.delete_agent(&publisher_agent).unwrap();
        service.delete_agent(&subscriber_agent).unwrap();

        // sleep to allow the deletion to be processed
        time::sleep(Duration::from_millis(100)).await;

        // This should also trigger a stop of the message processing loop.
        // Make sure the loop stopped by checking the logs
        assert!(logs_contain("no more messages to process"));
    }
}<|MERGE_RESOLUTION|>--- conflicted
+++ resolved
@@ -13,18 +13,11 @@
 mod request_response;
 mod session_layer;
 
-<<<<<<< HEAD
 pub use agp_datapath::messages::utils::AgpHeaderFlags;
-=======
->>>>>>> 037c5e1f
 pub use fire_and_forget::FireAndForgetConfiguration;
 pub use request_response::RequestResponseConfiguration;
 pub use session::SessionMessage;
 
-<<<<<<< HEAD
-=======
-use agp_datapath::messages::utils;
->>>>>>> 037c5e1f
 use agp_datapath::messages::{Agent, AgentType};
 use agp_datapath::pubsub::MessageType;
 use serde::Deserialize;
@@ -398,16 +391,12 @@
     ) -> Result<(), ServiceError> {
         debug!("subscribe to {}/{:?}", agent_type, agent_id);
 
-<<<<<<< HEAD
         let header = if let Some(c) = conn {
             Some(AgpHeaderFlags::default().with_forward_to(c))
         } else {
             Some(AgpHeaderFlags::default())
         };
         let msg = Message::new_subscribe(local_agent, agent_type, agent_id, header);
-=======
-        let msg = utils::create_subscription(local_agent, agent_type, agent_id, None, conn);
->>>>>>> 037c5e1f
         self.send_message(local_agent, msg, None).await
     }
 
@@ -420,16 +409,12 @@
     ) -> Result<(), ServiceError> {
         debug!("unsubscribe from {}/{:?}", agent_type, agent_id);
 
-<<<<<<< HEAD
         let header = if let Some(c) = conn {
             Some(AgpHeaderFlags::default().with_forward_to(c))
         } else {
             Some(AgpHeaderFlags::default())
         };
         let msg = Message::new_subscribe(local_agent, agent_type, agent_id, header);
-=======
-        let msg = utils::create_unsubscription(local_agent, agent_type, agent_id, None, conn);
->>>>>>> 037c5e1f
         self.send_message(local_agent, msg, None).await
     }
 
@@ -443,16 +428,12 @@
         debug!("set route to {}/{:?}", agent_type, agent_id);
 
         // send a message with subscription from
-<<<<<<< HEAD
         let msg = Message::new_subscribe(
             local_agent,
             agent_type,
             agent_id,
             Some(AgpHeaderFlags::default().with_recv_from(conn)),
         );
-=======
-        let msg = utils::create_subscription(local_agent, agent_type, agent_id, Some(conn), None);
->>>>>>> 037c5e1f
         self.send_message(local_agent, msg, None).await
     }
 
@@ -466,16 +447,12 @@
         debug!("unset route to {}/{:?}", agent_type, agent_id);
 
         //  send a message with unsubscription from
-<<<<<<< HEAD
         let msg = Message::new_subscribe(
             local_agent,
             agent_type,
             agent_id,
             Some(AgpHeaderFlags::default().with_recv_from(conn)),
         );
-=======
-        let msg = utils::create_unsubscription(local_agent, agent_type, agent_id, Some(conn), None);
->>>>>>> 037c5e1f
         self.send_message(local_agent, msg, None).await
     }
 
@@ -488,23 +465,13 @@
         forward_to: u64,
         blob: Vec<u8>,
     ) -> Result<(), ServiceError> {
-<<<<<<< HEAD
         self.publish_with_flags(
-=======
-        self.publish_to(
->>>>>>> 037c5e1f
             source,
             session_info,
             agent_type,
             agent_id,
-<<<<<<< HEAD
             AgpHeaderFlags::default().with_forward_to(forward_to),
             blob,
-=======
-            fanout,
-            blob,
-            None,
->>>>>>> 037c5e1f
         )
         .await
     }
@@ -513,7 +480,6 @@
         &self,
         source: &Agent,
         session_info: session::Info,
-<<<<<<< HEAD
         agent_type: &AgentType,
         agent_id: Option<u64>,
         blob: Vec<u8>,
@@ -533,8 +499,6 @@
         &self,
         source: &Agent,
         session_info: session::Info,
-=======
->>>>>>> 037c5e1f
         agent_type: &AgentType,
         agent_id: Option<u64>,
         flags: AgpHeaderFlags,
@@ -561,18 +525,8 @@
             debug!("starting message processing loop for agent {}", agent);
 
             // subscribe for local agent running this loop
-<<<<<<< HEAD
             let subscribe_msg =
                 Message::new_subscribe(&agent, agent.agent_type(), Some(agent.agent_id()), None);
-=======
-            let subscribe_msg = utils::create_subscription(
-                &agent,
-                agent.agent_type(),
-                Some(agent.agent_id()),
-                None,
-                None,
-            );
->>>>>>> 037c5e1f
             let tx = session_layer.tx_gw();
             tx.send(Ok(subscribe_msg))
                 .await
@@ -875,10 +829,6 @@
                 session_info.clone(),
                 &subscriber_agent.agent_type(),
                 Some(subscriber_agent.agent_id()),
-<<<<<<< HEAD
-=======
-                1,
->>>>>>> 037c5e1f
                 message_blob.clone(),
             )
             .await
