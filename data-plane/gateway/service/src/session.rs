// Copyright AGNTCY Contributors (https://github.com/agntcy)
// SPDX-License-Identifier: Apache-2.0

use async_trait::async_trait;
<<<<<<< HEAD
=======

>>>>>>> 037c5e1f
use parking_lot::RwLock;
use tonic::Status;

use crate::errors::SessionError;
use crate::fire_and_forget::FireAndForgetConfiguration;
use crate::request_response::RequestResponseConfiguration;
<<<<<<< HEAD
use agp_datapath::messages::encoder::Agent;
use agp_datapath::pubsub::proto::pubsub::v1::Message;

=======

use crate::streaming::StreamingConfiguration;

use agp_datapath::messages::encoder::Agent;
use agp_datapath::messages::utils;
use agp_datapath::pubsub::proto::pubsub::v1::Message;

>>>>>>> 037c5e1f
/// Session ID
pub type Id = u32;

/// Message wrapper
#[derive(Clone, PartialEq, Debug)]
pub struct SessionMessage {
    /// The message to be sent
    pub message: Message,
    /// The optional session info
    pub info: Info,
}

impl SessionMessage {
    /// Create a new session message
    pub fn new(message: Message, info: Info) -> Self {
        SessionMessage { message, info }
    }
}

impl From<(Message, Info)> for SessionMessage {
    fn from(tuple: (Message, Info)) -> Self {
        SessionMessage {
            message: tuple.0,
            info: tuple.1,
        }
    }
}

impl From<Message> for SessionMessage {
    fn from(message: Message) -> Self {
        let info = Info::from(&message);
        SessionMessage { message, info }
    }
}

impl From<SessionMessage> for Message {
    fn from(session_message: SessionMessage) -> Self {
        session_message.message
    }
}

/// Channel used in the path service -> app
pub type AppChannelSender = tokio::sync::mpsc::Sender<Result<SessionMessage, SessionError>>;
/// Channel used in the path app -> service
pub type AppChannelReceiver = tokio::sync::mpsc::Receiver<Result<SessionMessage, SessionError>>;
/// Channel used in the path service -> gw
pub type GwChannelSender = tokio::sync::mpsc::Sender<Result<Message, Status>>;
/// Channel used in the path gw -> service
pub type GwChannelReceiver = tokio::sync::mpsc::Receiver<Result<Message, Status>>;

/// Session Info
#[derive(Clone, PartialEq, Debug)]
pub struct Info {
    /// The id of the session
    pub id: Id,
    /// The message nonce used to identify the message
    pub message_id: Option<u32>,
    /// The identifier of the agent that sent the message
    pub message_source: Option<Agent>,
    /// The input connection id
    pub input_connection: Option<u64>,
}

impl Info {
    /// Create a new session info
    pub fn new(id: Id) -> Self {
        Info {
            id,
            message_id: None,
            message_source: None,
            input_connection: None,
        }
    }
}

impl From<&Message> for Info {
    fn from(message: &Message) -> Self {
<<<<<<< HEAD
        let session_header = message.session_header();
        let agp_header = message.agp_header();

        let id = session_header.session_id;
        let message_id = session_header.message_id;
        let message_source = message.get_source();
=======
        let session_header = utils::get_session_header(message).expect("session header not found");
        let agp_header = utils::get_agp_header(message).expect("AGP header not found");

        let id = session_header.session_id;
        let message_id = session_header.message_id;
        let message_source = utils::get_source(message).expect("message source not found");
>>>>>>> 037c5e1f
        let input_connection = agp_header.incoming_conn;

        Info {
            id,
            message_id: Some(message_id),
            message_source: Some(message_source),
            input_connection,
        }
    }
}

/// The state of a session
#[derive(Clone, PartialEq, Debug)]
pub enum State {
    Active,
    Inactive,
}

/// The type of a session
#[derive(Clone, PartialEq, Debug)]
pub(crate) enum SessionDirection {
    #[allow(dead_code)]
    Sender,
    #[allow(dead_code)]
    Receiver,
    Bidirectional,
}

#[derive(Clone, PartialEq, Debug)]
pub(crate) enum MessageDirection {
    North,
    South,
}

#[derive(Clone, PartialEq, Debug)]
pub enum SessionConfig {
    FireAndForget(FireAndForgetConfiguration),
    RequestResponse(RequestResponseConfiguration),
<<<<<<< HEAD
=======
    Streaming(StreamingConfiguration),
>>>>>>> 037c5e1f
}

impl std::fmt::Display for SessionConfig {
    fn fmt(&self, f: &mut std::fmt::Formatter<'_>) -> std::fmt::Result {
        match self {
            SessionConfig::FireAndForget(ff) => write!(f, "{}", ff),
            SessionConfig::RequestResponse(rr) => write!(f, "{}", rr),
<<<<<<< HEAD
=======
            SessionConfig::Streaming(s) => write!(f, "{}", s),
>>>>>>> 037c5e1f
        }
    }
}

pub(crate) trait CommonSession {
    // Session ID
    #[allow(dead_code)]
    fn id(&self) -> Id;

    // get the session state
    #[allow(dead_code)]
    fn state(&self) -> &State;

    // get the session config
    #[allow(dead_code)]
    fn session_config(&self) -> SessionConfig;

    // set the session config
    #[allow(dead_code)]
    fn set_session_config(&self, session_config: &SessionConfig) -> Result<(), SessionError>;
}

#[async_trait]
pub(crate) trait Session: CommonSession {
    // publish a message as part of the session
    async fn on_message(
        &self,
        message: SessionMessage,
        direction: MessageDirection,
    ) -> Result<(), SessionError>;
}

/// Common session data
pub(crate) struct Common {
    /// Session ID - unique identifier for the session
    #[allow(dead_code)]
    id: Id,

    /// Session state
    #[allow(dead_code)]
    state: State,

    /// Session type
    session_config: RwLock<SessionConfig>,

    /// Session direction
    #[allow(dead_code)]
    session_direction: SessionDirection,

    /// Sender for messages to gw
    tx_gw: GwChannelSender,

    /// Sender for messages to app
    tx_app: AppChannelSender,
}

impl CommonSession for Common {
    fn id(&self) -> Id {
        self.id
    }

    fn state(&self) -> &State {
        &self.state
    }

    fn session_config(&self) -> SessionConfig {
        self.session_config.read().clone()
    }

    fn set_session_config(&self, session_config: &SessionConfig) -> Result<(), SessionError> {
        let mut conf = self.session_config.write();

        *conf = session_config.clone();
        Ok(())
    }
}

impl Common {
    pub(crate) fn new(
        id: Id,
        session_direction: SessionDirection,
        session_type: SessionConfig,
        tx_gw: GwChannelSender,
        tx_app: AppChannelSender,
    ) -> Common {
        Common {
            id,
            state: State::Active,
            session_direction,
            session_config: RwLock::new(session_type),
            tx_gw,
            tx_app,
        }
    }

    #[allow(dead_code)]
    pub(crate) fn tx_gw(&self) -> GwChannelSender {
        self.tx_gw.clone()
    }

    pub(crate) fn tx_gw_ref(&self) -> &GwChannelSender {
        &self.tx_gw
    }

    #[allow(dead_code)]
    pub(crate) fn tx_app(&self) -> AppChannelSender {
        self.tx_app.clone()
    }

    pub(crate) fn tx_app_ref(&self) -> &AppChannelSender {
        &self.tx_app
    }
}

// Define a macro to delegate trait implementation
macro_rules! delegate_common_behavior {
    ($parent:ident, $($tokens:ident),+) => {
        impl CommonSession for $parent {
            fn id(&self) -> Id {
                // concat the token stream
                self.$($tokens).+.id()
            }

            fn state(&self) -> &State {
                self.$($tokens).+.state()
            }

            fn session_config(&self) -> SessionConfig {
                self.$($tokens).+.session_config()
            }

            fn set_session_config(&self, session_config: &SessionConfig) -> Result<(), SessionError> {
                self.$($tokens).+.set_session_config(session_config)
            }
        }
    };
}<|MERGE_RESOLUTION|>--- conflicted
+++ resolved
@@ -2,29 +2,15 @@
 // SPDX-License-Identifier: Apache-2.0
 
 use async_trait::async_trait;
-<<<<<<< HEAD
-=======
-
->>>>>>> 037c5e1f
 use parking_lot::RwLock;
 use tonic::Status;
 
 use crate::errors::SessionError;
 use crate::fire_and_forget::FireAndForgetConfiguration;
 use crate::request_response::RequestResponseConfiguration;
-<<<<<<< HEAD
 use agp_datapath::messages::encoder::Agent;
 use agp_datapath::pubsub::proto::pubsub::v1::Message;
 
-=======
-
-use crate::streaming::StreamingConfiguration;
-
-use agp_datapath::messages::encoder::Agent;
-use agp_datapath::messages::utils;
-use agp_datapath::pubsub::proto::pubsub::v1::Message;
-
->>>>>>> 037c5e1f
 /// Session ID
 pub type Id = u32;
 
@@ -102,21 +88,12 @@
 
 impl From<&Message> for Info {
     fn from(message: &Message) -> Self {
-<<<<<<< HEAD
         let session_header = message.session_header();
         let agp_header = message.agp_header();
 
         let id = session_header.session_id;
         let message_id = session_header.message_id;
         let message_source = message.get_source();
-=======
-        let session_header = utils::get_session_header(message).expect("session header not found");
-        let agp_header = utils::get_agp_header(message).expect("AGP header not found");
-
-        let id = session_header.session_id;
-        let message_id = session_header.message_id;
-        let message_source = utils::get_source(message).expect("message source not found");
->>>>>>> 037c5e1f
         let input_connection = agp_header.incoming_conn;
 
         Info {
@@ -155,10 +132,7 @@
 pub enum SessionConfig {
     FireAndForget(FireAndForgetConfiguration),
     RequestResponse(RequestResponseConfiguration),
-<<<<<<< HEAD
-=======
     Streaming(StreamingConfiguration),
->>>>>>> 037c5e1f
 }
 
 impl std::fmt::Display for SessionConfig {
@@ -166,10 +140,7 @@
         match self {
             SessionConfig::FireAndForget(ff) => write!(f, "{}", ff),
             SessionConfig::RequestResponse(rr) => write!(f, "{}", rr),
-<<<<<<< HEAD
-=======
             SessionConfig::Streaming(s) => write!(f, "{}", s),
->>>>>>> 037c5e1f
         }
     }
 }
