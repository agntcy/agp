--- conflicted
+++ resolved
@@ -2,20 +2,16 @@
 // SPDX-License-Identifier: Apache-2.0
 
 use async_trait::async_trait;
-<<<<<<< HEAD
-
-=======
->>>>>>> 0b4c4a52
+
 use parking_lot::RwLock;
 use tonic::Status;
 
 use crate::errors::SessionError;
 use crate::fire_and_forget::FireAndForgetConfiguration;
 use crate::request_response::RequestResponseConfiguration;
-<<<<<<< HEAD
+
 use crate::streaming::StreamingConfiguration;
-=======
->>>>>>> 0b4c4a52
+
 use agp_datapath::messages::encoder::Agent;
 use agp_datapath::messages::utils;
 use agp_datapath::pubsub::proto::pubsub::v1::Message;
@@ -141,10 +137,7 @@
 pub enum SessionConfig {
     FireAndForget(FireAndForgetConfiguration),
     RequestResponse(RequestResponseConfiguration),
-<<<<<<< HEAD
     Streaming(StreamingConfiguration),
-=======
->>>>>>> 0b4c4a52
 }
 
 impl std::fmt::Display for SessionConfig {
@@ -152,10 +145,7 @@
         match self {
             SessionConfig::FireAndForget(ff) => write!(f, "{}", ff),
             SessionConfig::RequestResponse(rr) => write!(f, "{}", rr),
-<<<<<<< HEAD
             SessionConfig::Streaming(s) => write!(f, "{}", s),
-=======
->>>>>>> 0b4c4a52
         }
     }
 }
@@ -170,7 +160,6 @@
     fn state(&self) -> &State;
 
     // get the session config
-<<<<<<< HEAD
     #[allow(dead_code)]
     fn session_config(&self) -> SessionConfig;
 
@@ -179,16 +168,6 @@
     fn set_session_config(&self, session_config: &SessionConfig) -> Result<(), SessionError>;
 }
 
-=======
-    #[allow(dead_code)]
-    fn session_config(&self) -> SessionConfig;
-
-    // set the session config
-    #[allow(dead_code)]
-    fn set_session_config(&self, session_config: &SessionConfig) -> Result<(), SessionError>;
-}
-
->>>>>>> 0b4c4a52
 #[async_trait]
 pub(crate) trait Session: CommonSession {
     // publish a message as part of the session
