// Copyright AGNTCY Contributors (https://github.com/agntcy)
// SPDX-License-Identifier: Apache-2.0

use async_trait::async_trait;
<<<<<<< HEAD
use thiserror::Error;
=======
use parking_lot::RwLock;
>>>>>>> 5aa97c04
use tonic::Status;

use crate::errors::SessionError;
use crate::fire_and_forget::FireAndForgetConfiguration;
use crate::request_response::RequestResponseConfiguration;
use agp_datapath::messages::encoder::Agent;
use agp_datapath::messages::utils;
use agp_datapath::pubsub::proto::pubsub::v1::Message;

/// Session ID
pub type Id = u32;

/// Channel used in the path service -> app
pub type AppChannelSender = tokio::sync::mpsc::Sender<Result<(Message, Info), SessionError>>;
/// Channel used in the path app -> service
pub type AppChannelReceiver = tokio::sync::mpsc::Receiver<Result<(Message, Info), SessionError>>;
/// Channel used in the path service -> gw
pub type GwChannelSender = tokio::sync::mpsc::Sender<Result<Message, Status>>;
/// Channel used in the path gw -> service
pub type GwChannelReceiver = tokio::sync::mpsc::Receiver<Result<Message, Status>>;

/// Session Info
#[derive(Clone, PartialEq, Debug)]
pub struct Info {
    /// The id of the session
    pub id: Id,
    /// The message nonce used to identify the message
    pub message_id: u32,
    /// The identifier of the agent that sent the message
    pub message_source: Agent,
    /// The input connection id
    pub input_connection: u64,
}

impl From<&Message> for Info {
    fn from(message: &Message) -> Self {
        let session_header = utils::get_session_header(&message).expect("session header not found");
        let agp_header = utils::get_agp_header(&message).expect("AGP header not found");

        let id = session_header.session_id;
        let message_id = session_header.message_id;
        let message_source = utils::get_source(&msg);
        let input_connection = agp_header
            .incoming_conn
            .expect("input connection not found");

        Info {
            id,
            message_id,
            message_source,
            input_connection,
        }
    }
}

/// The state of a session
#[derive(Clone, PartialEq, Debug)]
pub enum State {
    Active,
    Inactive,
}

/// The type of a session
#[derive(Clone, PartialEq, Debug)]
pub(crate) enum SessionDirection {
    #[allow(dead_code)]
    Sender,
    #[allow(dead_code)]
    Receiver,
    Bidirectional,
}

#[derive(Clone, PartialEq, Debug)]
pub(crate) enum MessageDirection {
    North,
    South,
}

#[derive(Clone, PartialEq, Debug)]
pub enum SessionConfig {
    FireAndForget(FireAndForgetConfiguration),
    RequestResponse(RequestResponseConfiguration),
}

impl std::fmt::Display for SessionConfig {
    fn fmt(&self, f: &mut std::fmt::Formatter<'_>) -> std::fmt::Result {
        match self {
            SessionConfig::FireAndForget(ff) => write!(f, "{}", ff),
            SessionConfig::RequestResponse(rr) => write!(f, "{}", rr),
        }
    }
}

<<<<<<< HEAD
#[async_trait]
pub(crate) trait Session {
=======
pub(crate) trait CommonSession {
>>>>>>> 5aa97c04
    // Session ID
    #[allow(dead_code)]
    fn id(&self) -> Id;

    // get the session state
    #[allow(dead_code)]
    fn state(&self) -> &State;

    // get the session config
    #[allow(dead_code)]
    fn session_config(&self) -> SessionConfig;

    // set the session config
    #[allow(dead_code)]
    fn set_session_config(&self, session_config: &SessionConfig) -> Result<(), SessionError>;
}

#[async_trait]
pub(crate) trait Session: CommonSession {
    // publish a message as part of the session
<<<<<<< HEAD
    async fn on_message(&self, message: Message, direction: MessageDirection) -> Result<(), Error>;
=======
    async fn on_message(
        &self,
        message: Message,
        direction: MessageDirection,
    ) -> Result<(), SessionError>;
>>>>>>> 5aa97c04
}

/// Common session data
pub(crate) struct Common {
    /// Session ID - unique identifier for the session
    id: Id,

    /// Session state
    state: State,

    /// Session type
    session_config: RwLock<SessionConfig>,

    /// Session direction
    #[allow(dead_code)]
    session_direction: SessionDirection,

    /// Sender for messages to gw
    tx_gw: GwChannelSender,

    /// Sender for messages to app
    tx_app: AppChannelSender,
}

impl CommonSession for Common {
    fn id(&self) -> Id {
        self.id
    }

    fn state(&self) -> &State {
        &self.state
    }

    fn session_config(&self) -> SessionConfig {
        self.session_config.read().clone()
    }

    fn set_session_config(&self, session_config: &SessionConfig) -> Result<(), SessionError> {
        let mut conf = self.session_config.write();

        *conf = session_config.clone();
        Ok(())
    }
}

impl Common {
    pub(crate) fn new(
        id: Id,
        session_direction: SessionDirection,
        session_type: SessionConfig,
        tx_gw: GwChannelSender,
        tx_app: AppChannelSender,
    ) -> Common {
        Common {
            id,
            state: State::Active,
            session_direction,
            session_config: RwLock::new(session_type),
            tx_gw,
            tx_app,
        }
    }

    #[allow(dead_code)]
    pub(crate) fn tx_gw(&self) -> GwChannelSender {
        self.tx_gw.clone()
    }

    pub(crate) fn tx_gw_ref(&self) -> &GwChannelSender {
        &self.tx_gw
    }

    #[allow(dead_code)]
<<<<<<< HEAD
    pub(crate) fn tx_gw(&self) -> tokio::sync::mpsc::Sender<Result<Message, Status>> {
        self.tx_gw.clone()
    }

    #[allow(dead_code)]
    pub(crate) fn tx_app(&self) -> tokio::sync::mpsc::Sender<(Message, Info)> {
        self.tx_app.clone()
    }

    pub(crate) fn tx_app_ref(&self) -> &tokio::sync::mpsc::Sender<(Message, Info)> {
        &self.tx_app
    }

    pub(crate) fn tx_gw_ref(&self) -> &tokio::sync::mpsc::Sender<Result<Message, Status>> {
        &self.tx_gw
    }
=======
    pub(crate) fn tx_app(&self) -> AppChannelSender {
        self.tx_app.clone()
    }

    pub(crate) fn tx_app_ref(&self) -> &AppChannelSender {
        &self.tx_app
    }
}

// Define a macro to delegate trait implementation
macro_rules! delegate_common_behavior {
    ($parent:ident, $($tokens:ident),+) => {
        impl CommonSession for $parent {
            fn id(&self) -> Id {
                // concat the token stream
                self.$($tokens).+.id()
            }

            fn state(&self) -> &State {
                self.$($tokens).+.state()
            }

            fn session_config(&self) -> SessionConfig {
                self.$($tokens).+.session_config()
            }

            fn set_session_config(&self, session_config: &SessionConfig) -> Result<(), SessionError> {
                self.$($tokens).+.set_session_config(session_config)
            }
        }
    };
>>>>>>> 5aa97c04
}<|MERGE_RESOLUTION|>--- conflicted
+++ resolved
@@ -2,11 +2,8 @@
 // SPDX-License-Identifier: Apache-2.0
 
 use async_trait::async_trait;
-<<<<<<< HEAD
-use thiserror::Error;
-=======
+
 use parking_lot::RwLock;
->>>>>>> 5aa97c04
 use tonic::Status;
 
 use crate::errors::SessionError;
@@ -100,12 +97,8 @@
     }
 }
 
-<<<<<<< HEAD
-#[async_trait]
-pub(crate) trait Session {
-=======
+
 pub(crate) trait CommonSession {
->>>>>>> 5aa97c04
     // Session ID
     #[allow(dead_code)]
     fn id(&self) -> Id;
@@ -126,15 +119,11 @@
 #[async_trait]
 pub(crate) trait Session: CommonSession {
     // publish a message as part of the session
-<<<<<<< HEAD
-    async fn on_message(&self, message: Message, direction: MessageDirection) -> Result<(), Error>;
-=======
     async fn on_message(
         &self,
         message: Message,
         direction: MessageDirection,
     ) -> Result<(), SessionError>;
->>>>>>> 5aa97c04
 }
 
 /// Common session data
@@ -208,24 +197,6 @@
     }
 
     #[allow(dead_code)]
-<<<<<<< HEAD
-    pub(crate) fn tx_gw(&self) -> tokio::sync::mpsc::Sender<Result<Message, Status>> {
-        self.tx_gw.clone()
-    }
-
-    #[allow(dead_code)]
-    pub(crate) fn tx_app(&self) -> tokio::sync::mpsc::Sender<(Message, Info)> {
-        self.tx_app.clone()
-    }
-
-    pub(crate) fn tx_app_ref(&self) -> &tokio::sync::mpsc::Sender<(Message, Info)> {
-        &self.tx_app
-    }
-
-    pub(crate) fn tx_gw_ref(&self) -> &tokio::sync::mpsc::Sender<Result<Message, Status>> {
-        &self.tx_gw
-    }
-=======
     pub(crate) fn tx_app(&self) -> AppChannelSender {
         self.tx_app.clone()
     }
@@ -257,5 +228,4 @@
             }
         }
     };
->>>>>>> 5aa97c04
 }