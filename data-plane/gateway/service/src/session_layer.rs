// Copyright AGNTCY Contributors (https://github.com/agntcy)
// SPDX-License-Identifier: Apache-2.0

use std::collections::HashMap;

use rand::Rng;
use tokio::sync::RwLock;

use crate::errors::SessionError;
use crate::fire_and_forget;
use crate::fire_and_forget::FireAndForgetConfiguration;
use crate::request_response;
use crate::session::{
    AppChannelSender, GwChannelSender, Id, Info, MessageDirection, Session, SessionConfig,
    SessionDirection, SessionMessage,
};
<<<<<<< HEAD
use crate::streaming;
=======
>>>>>>> 0b4c4a52
use agp_datapath::messages::utils;
use agp_datapath::pubsub::proto::pubsub::v1::SessionHeaderType;

/// SessionLayer
pub(crate) struct SessionLayer {
    /// Session pool
    pool: RwLock<HashMap<Id, Box<dyn Session + Send + Sync>>>,

    /// ID of the local connection
    conn_id: u64,

    /// Tx channels
    tx_gw: GwChannelSender,
    tx_app: AppChannelSender,
}

impl std::fmt::Debug for SessionLayer {
    fn fmt(&self, f: &mut std::fmt::Formatter<'_>) -> std::fmt::Result {
        write!(f, "SessionPool")
    }
}

impl SessionLayer {
    /// Create a new session pool
    pub(crate) fn new(
        conn_id: u64,
        tx_gw: GwChannelSender,
        tx_app: AppChannelSender,
    ) -> SessionLayer {
        SessionLayer {
            pool: RwLock::new(HashMap::new()),
            conn_id,
            tx_gw,
            tx_app,
        }
    }

    pub(crate) fn tx_gw(&self) -> GwChannelSender {
        self.tx_gw.clone()
    }

    #[allow(dead_code)]
    pub(crate) fn tx_app(&self) -> AppChannelSender {
        self.tx_app.clone()
    }

    pub(crate) fn conn_id(&self) -> u64 {
        self.conn_id
    }

    /// Insert a new session into the pool
    pub(crate) async fn insert_session(
        &self,
        id: Id,
        session: Box<dyn Session + Send + Sync>,
    ) -> Result<(), SessionError> {
        // get the write lock
        let mut pool = self.pool.write().await;

        // check if the session already exists
        if pool.contains_key(&id) {
            return Err(SessionError::SessionIdAlreadyUsed(id.to_string()));
        }

        pool.insert(id, session);

        Ok(())
    }

    pub(crate) async fn create_session(
        &self,
        session_config: SessionConfig,
        id: Option<Id>,
    ) -> Result<Info, SessionError> {
        // TODO(msardara): the session identifier should be a combination of the
        // session ID and the agent ID, to prevent collisions.

        // generate a new session ID
        let id = match id {
            Some(id) => id,
            None => rand::rng().random(),
        };

        // create a new session
        let session: Box<(dyn Session + Send + Sync + 'static)> = match session_config {
            SessionConfig::FireAndForget(conf) => Box::new(fire_and_forget::FireAndForget::new(
                id,
                conf,
<<<<<<< HEAD
                SessionDirection::Bidirectional,
                self.tx_gw.clone(),
                self.tx_app.clone(),
            )),
            SessionConfig::RequestResponse(conf) => {
                Box::new(request_response::RequestResponse::new(
                    id,
                    conf,
                    SessionDirection::Bidirectional,
                    self.tx_gw.clone(),
                    self.tx_app.clone(),
                ))
            }
            SessionConfig::Streaming(conf) => Box::new(streaming::Streaming::new(
                id,
                conf,
=======
>>>>>>> 0b4c4a52
                SessionDirection::Bidirectional,
                self.tx_gw.clone(),
                self.tx_app.clone(),
            )),
<<<<<<< HEAD
=======
            SessionConfig::RequestResponse(conf) => {
                Box::new(request_response::RequestResponse::new(
                    id,
                    conf,
                    SessionDirection::Bidirectional,
                    self.tx_gw.clone(),
                    self.tx_app.clone(),
                ))
            }
>>>>>>> 0b4c4a52
        };

        // insert the session into the pool
        self.insert_session(id, session).await?;

        Ok(Info::new(id))
    }

    /// Remove a session from the pool
    pub(crate) async fn remove_session(&self, id: Id) -> bool {
        // get the write lock
        let mut pool = self.pool.write().await;
        pool.remove(&id).is_some()
    }

    /// Handle a message and pass it to the corresponding session
    pub(crate) async fn handle_message(
        &self,
        message: SessionMessage,
        direction: MessageDirection,
    ) -> Result<(), SessionError> {
        match direction {
            MessageDirection::North => self.handle_message_from_gateway(message, direction).await,
            MessageDirection::South => self.handle_message_from_app(message, direction).await,
        }
    }

    /// Handle a message from the message processor, and pass it to the
    /// corresponding session
    async fn handle_message_from_app(
        &self,
        mut message: SessionMessage,
        direction: MessageDirection,
    ) -> Result<(), SessionError> {
        // check if pool contains the session
        if let Some(session) = self.pool.read().await.get(&message.info.id) {
            // Set session id and session type to message
            let header = utils::get_session_header_as_mut(&mut message.message);
            if header.is_none() {
                return Err(SessionError::MissingSessionHeader);
            }

            let header = header.unwrap();
            header.session_id = message.info.id;

            // pass the message to the session
            return session.on_message(message, direction).await;
        }

        // if the session is not found, return an error
        Err(SessionError::SessionNotFound(message.info.id.to_string()))
    }

    /// Handle a message from the message processor, and pass it to the
    /// corresponding session
    async fn handle_message_from_gateway(
        &self,
        message: SessionMessage,
        direction: MessageDirection,
    ) -> Result<(), SessionError> {
        let (id, session_type) = {
            // get the session type and the session id from the message
            let header = utils::get_session_header(&message.message);

            // if header is None, return an error
            if header.is_none() {
                return Err(SessionError::MissingAgpHeader(
                    "missing AGP header".to_string(),
                ));
            }

            let header = header.unwrap();

            // get the session type from the header
            let session_type = utils::int_to_service_type(header.header_type);

            // if the session type is not specified, return an error
            if session_type.is_none() {
                return Err(SessionError::SessionUnknown(header.header_type.to_string()));
            }

            // get the session ID
            let id = header.session_id;

            (id, session_type.unwrap())
        };

        // check if pool contains the session
        if let Some(session) = self.pool.read().await.get(&id) {
            // pass the message to the session
            let ret = session.on_message(message, direction).await;
            return ret;
        }

        let new_session_id = match session_type {
            SessionHeaderType::Fnf => {
                self.create_session(
                    SessionConfig::FireAndForget(FireAndForgetConfiguration::default()),
                    Some(id),
                )
                .await?
            }
            SessionHeaderType::Request => {
                self.create_session(
                    SessionConfig::RequestResponse(
                        request_response::RequestResponseConfiguration::default(),
                    ),
                    Some(id),
                )
                .await?
            }
            _ => {
                return Err(SessionError::SessionUnknown(
                    session_type.as_str_name().to_string(),
                ))
            }
        };

        debug_assert!(new_session_id.id == id);

        // retry the match
        if let Some(session) = self.pool.read().await.get(&new_session_id.id) {
            // pass the message
            return session.on_message(message, direction).await;
        }

        // this should never happen
        panic!("session not found: {}", "test");
    }

    /// Set the configuration of a session
    pub(crate) async fn set_session_config(
        &self,
        session_id: Id,
        session_config: &SessionConfig,
    ) -> Result<(), SessionError> {
        // get the write lock
        let mut pool = self.pool.write().await;

        // check if the session exists
        if let Some(session) = pool.get_mut(&session_id) {
            // set the session config
            session.set_session_config(session_config)?
        }

        Err(SessionError::SessionNotFound(session_id.to_string()))
    }
}

#[cfg(test)]
mod tests {
    use super::*;
    use crate::fire_and_forget::{FireAndForget, FireAndForgetConfiguration};

    use agp_datapath::messages::encoder;

    fn create_session_layer() -> SessionLayer {
        let (tx_gw, _) = tokio::sync::mpsc::channel(128);
        let (tx_app, _) = tokio::sync::mpsc::channel(128);

        SessionLayer::new(0, tx_gw, tx_app)
    }

    #[tokio::test]
    async fn test_create_session_layer() {
        let session_layer = create_session_layer();

        assert!(session_layer.pool.read().await.is_empty());
    }

    #[tokio::test]
    async fn test_insert_session() {
        let (tx_gw, _) = tokio::sync::mpsc::channel(1);
        let (tx_app, _) = tokio::sync::mpsc::channel(1);

        let session_layer = SessionLayer::new(0, tx_gw.clone(), tx_app.clone());
        let session_config = FireAndForgetConfiguration {};

        let session = Box::new(FireAndForget::new(
            1,
            session_config,
            SessionDirection::Bidirectional,
            tx_gw.clone(),
            tx_app.clone(),
        ));

        let res = session_layer.insert_session(1, session).await;
        assert!(res.is_ok());
    }

    #[tokio::test]
    async fn test_remove_session() {
        let (tx_gw, _) = tokio::sync::mpsc::channel(1);
        let (tx_app, _) = tokio::sync::mpsc::channel(1);

        let session_layer = SessionLayer::new(0, tx_gw.clone(), tx_app.clone());
        let session_config = FireAndForgetConfiguration {};

        let session = Box::new(FireAndForget::new(
            1,
            session_config,
            SessionDirection::Bidirectional,
            tx_gw.clone(),
            tx_app.clone(),
        ));

        session_layer.insert_session(1, session).await.unwrap();
        let res = session_layer.remove_session(1).await;

        assert!(res);
    }

    #[tokio::test]
    async fn test_create_session() {
        let (tx_gw, _) = tokio::sync::mpsc::channel(1);
        let (tx_app, _) = tokio::sync::mpsc::channel(1);

        let session_layer = SessionLayer::new(0, tx_gw.clone(), tx_app.clone());

        let res = session_layer
            .create_session(
                SessionConfig::FireAndForget(FireAndForgetConfiguration {}),
                None,
            )
            .await;
        assert!(res.is_ok());
    }

    #[tokio::test]
    async fn test_handle_message() {
        let (tx_gw, _) = tokio::sync::mpsc::channel(1);
        let (tx_app, mut rx_app) = tokio::sync::mpsc::channel(1);

        let session_layer = SessionLayer::new(0, tx_gw.clone(), tx_app.clone());

        let session_config = FireAndForgetConfiguration {};

        let session = Box::new(FireAndForget::new(
            1,
            session_config,
            SessionDirection::Bidirectional,
            tx_gw.clone(),
            tx_app.clone(),
        ));

        session_layer.insert_session(1, session).await.unwrap();

        let mut message = utils::create_publication(
            &encoder::encode_agent("cisco", "default", "local_agent", 0),
            &encoder::encode_agent_type("cisco", "default", "remote_agent"),
            Some(0),
            None,
            None,
            1,
            "msg",
            vec![0x1, 0x2, 0x3, 0x4],
        );

        // set the session id in the message
        let header = utils::get_session_header_as_mut(&mut message).unwrap();
        header.session_id = 1;

        let res = session_layer
            .handle_message(
                SessionMessage::from(message.clone()),
                MessageDirection::North,
            )
            .await;

        assert!(res.is_ok());

        // message should have been delivered to the app
        let msg = rx_app
            .recv()
            .await
            .expect("no message received")
            .expect("error");
        assert_eq!(msg.message, message);
        assert_eq!(msg.info.id, 1);
    }
}<|MERGE_RESOLUTION|>--- conflicted
+++ resolved
@@ -14,10 +14,8 @@
     AppChannelSender, GwChannelSender, Id, Info, MessageDirection, Session, SessionConfig,
     SessionDirection, SessionMessage,
 };
-<<<<<<< HEAD
+
 use crate::streaming;
-=======
->>>>>>> 0b4c4a52
 use agp_datapath::messages::utils;
 use agp_datapath::pubsub::proto::pubsub::v1::SessionHeaderType;
 
@@ -106,7 +104,6 @@
             SessionConfig::FireAndForget(conf) => Box::new(fire_and_forget::FireAndForget::new(
                 id,
                 conf,
-<<<<<<< HEAD
                 SessionDirection::Bidirectional,
                 self.tx_gw.clone(),
                 self.tx_app.clone(),
@@ -120,27 +117,19 @@
                     self.tx_app.clone(),
                 ))
             }
-            SessionConfig::Streaming(conf) => Box::new(streaming::Streaming::new(
-                id,
-                conf,
-=======
->>>>>>> 0b4c4a52
-                SessionDirection::Bidirectional,
-                self.tx_gw.clone(),
-                self.tx_app.clone(),
-            )),
-<<<<<<< HEAD
-=======
-            SessionConfig::RequestResponse(conf) => {
-                Box::new(request_response::RequestResponse::new(
+            SessionConfig::Streaming(conf) => {
+                let mut direction = SessionDirection::Receiver;
+                if conf.timeout.is_none() {
+                    direction = SessionDirection::Sender;
+                }
+                Box::new(streaming::Streaming::new(
                     id,
                     conf,
-                    SessionDirection::Bidirectional,
+                    direction,
                     self.tx_gw.clone(),
                     self.tx_app.clone(),
                 ))
             }
->>>>>>> 0b4c4a52
         };
 
         // insert the session into the pool
