--- conflicted
+++ resolved
@@ -272,19 +272,8 @@
                 .await?
             }
             SessionHeaderType::Stream => {
-<<<<<<< HEAD
-                self.create_session(
-                    SessionConfig::Streaming(streaming::StreamingConfiguration {
-                        max_retries: 10,
-                        timeout: Duration::from_millis(1000),
-                    }),
-                    Some(id),
-                )
-                .await?
-=======
                 let session_conf = StreamingConfiguration::new(
                     SessionDirection::Receiver,
-                    self.agent_name().clone(),
                     None,
                     Some(10),
                     Some(Duration::from_millis(1000)),
@@ -297,7 +286,6 @@
                 return Err(SessionError::SessionUnknown(
                     session_type.as_str_name().to_string(),
                 ));
->>>>>>> d8a4c80b
             }
             _ => {
                 return Err(SessionError::SessionUnknown(
