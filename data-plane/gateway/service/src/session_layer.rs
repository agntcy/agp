// Copyright AGNTCY Contributors (https://github.com/agntcy)
// SPDX-License-Identifier: Apache-2.0

use std::collections::HashMap;
use std::time::Duration;

use rand::Rng;
use tokio::sync::RwLock;
use tracing::warn;

use crate::errors::SessionError;
use crate::fire_and_forget::FireAndForgetConfiguration;
use crate::request_response;
use crate::session::{
    AppChannelSender, GwChannelSender, Id, Info, MessageDirection, Session, SessionConfig,
    SessionDirection, SessionMessage, SESSION_RANGE,
};
use crate::streaming::{self, StreamingConfiguration};
use crate::{fire_and_forget, session};
use agp_datapath::messages::encoder::Agent;
use agp_datapath::pubsub::proto::pubsub::v1::SessionHeaderType;

/// SessionLayer
pub(crate) struct SessionLayer {
    /// Session pool
    pool: RwLock<HashMap<Id, Box<dyn Session + Send + Sync>>>,

    /// Name of the local agent
    agent_name: Agent,

    /// ID of the local connection
    conn_id: u64,

    /// Tx channels
    tx_gw: GwChannelSender,
    tx_app: AppChannelSender,
}

impl std::fmt::Debug for SessionLayer {
    fn fmt(&self, f: &mut std::fmt::Formatter<'_>) -> std::fmt::Result {
        write!(f, "SessionPool")
    }
}

impl SessionLayer {
    /// Create a new session pool
    pub(crate) fn new(
        agent_name: &Agent,
        conn_id: u64,
        tx_gw: GwChannelSender,
        tx_app: AppChannelSender,
    ) -> SessionLayer {
        SessionLayer {
            pool: RwLock::new(HashMap::new()),
            agent_name: agent_name.clone(),
            conn_id,
            tx_gw,
            tx_app,
        }
    }

    pub(crate) fn tx_gw(&self) -> GwChannelSender {
        self.tx_gw.clone()
    }

    #[allow(dead_code)]
    pub(crate) fn tx_app(&self) -> AppChannelSender {
        self.tx_app.clone()
    }

    pub(crate) fn conn_id(&self) -> u64 {
        self.conn_id
    }

    pub(crate) fn agent_name(&self) -> &Agent {
        &self.agent_name
    }

    pub(crate) async fn create_session(
        &self,
        session_config: SessionConfig,
        id: Option<Id>,
    ) -> Result<Info, SessionError> {
        // TODO(msardara): the session identifier should be a combination of the
        // session ID and the agent ID, to prevent collisions.

<<<<<<< HEAD
        // generate a new session ID
        let mut id = match id {
            Some(id) => id,
            None => rand::rng().random(),
=======
        // get a lock on the session pool
        let mut pool = self.pool.write().await;

        // generate a new session ID in the SESSION_RANGE if not provided
        let mut id = match id {
            Some(id) => {
                // make sure provided id is in range
                if !SESSION_RANGE.contains(&id) {
                    return Err(SessionError::InvalidSessionId(id.to_string()));
                }

                // check if the session ID is already used
                if pool.contains_key(&id) {
                    return Err(SessionError::SessionIdAlreadyUsed(id.to_string()));
                }

                id
            }
            None => {
                // generate a new session ID
                loop {
                    let id = rand::rng().random_range(SESSION_RANGE);
                    if !pool.contains_key(&id) {
                        break id;
                    }
                }
            }
>>>>>>> 98398113
        };

        // create a new session
        let session: Box<(dyn Session + Send + Sync + 'static)> = match session_config {
            SessionConfig::FireAndForget(conf) => Box::new(fire_and_forget::FireAndForget::new(
                id,
                conf,
                SessionDirection::Bidirectional,
                self.agent_name().clone(),
                self.tx_gw.clone(),
                self.tx_app.clone(),
            )),
            SessionConfig::RequestResponse(conf) => {
                Box::new(request_response::RequestResponse::new(
                    id,
                    conf,
                    SessionDirection::Bidirectional,
                    self.agent_name().clone(),
                    self.tx_gw.clone(),
                    self.tx_app.clone(),
                ))
            }
            SessionConfig::Streaming(conf) => {
                let direction = conf.direction.clone();
                if direction == SessionDirection::Bidirectional {
                    // TODO(micpapal/msardara): this is a temporary solution to get a session
                    // id that is common to all the agents that subscribe
                    // for the same topic.
                    id = (agp_datapath::messages::encoder::calculate_hash(&conf.topic)
                        % (u32::MAX as u64)) as u32;
                }

                Box::new(streaming::Streaming::new(
                    id,
                    conf,
                    direction,
                    self.agent_name().clone(),
                    self.tx_gw.clone(),
                    self.tx_app.clone(),
                ))
            }
        };

        // insert the session into the pool
        let ret = pool.insert(id, session);

        // This should never happen, but just in case
        if ret.is_some() {
            panic!("session already exists: {}", ret.is_some());
        }

        Ok(Info::new(id))
    }

    /// Remove a session from the pool
    pub(crate) async fn remove_session(&self, id: Id) -> bool {
        // get the write lock
        let mut pool = self.pool.write().await;
        pool.remove(&id).is_some()
    }

    /// Handle a message and pass it to the corresponding session
    pub(crate) async fn handle_message(
        &self,
        message: SessionMessage,
        direction: MessageDirection,
    ) -> Result<(), SessionError> {
        // Validate the message as first operation to prevent possible panic in case
        // necessary fields are missing
        if let Err(e) = message.message.validate() {
            return Err(SessionError::ValidationError(e.to_string()));
        }

        // Also make sure the message is a publication
        if !message.message.is_publish() {
            return Err(SessionError::ValidationError(
                "message is not a publish".to_string(),
            ));
        }

        // good to go
        match direction {
            MessageDirection::North => self.handle_message_from_gateway(message, direction).await,
            MessageDirection::South => self.handle_message_from_app(message, direction).await,
        }
    }

    /// Handle a message from the message processor, and pass it to the
    /// corresponding session
    async fn handle_message_from_app(
        &self,
        mut message: SessionMessage,
        direction: MessageDirection,
    ) -> Result<(), SessionError> {
        // check if pool contains the session
        if let Some(session) = self.pool.read().await.get(&message.info.id) {
            // Set session id and session type to message
            let header = message.message.get_session_header_mut();
            header.session_id = message.info.id;

            // pass the message to the session
            return session.on_message(message, direction).await;
        }

        // if the session is not found, return an error
        Err(SessionError::SessionNotFound(message.info.id.to_string()))
    }

    /// Handle a message from the message processor, and pass it to the
    /// corresponding session
    async fn handle_message_from_gateway(
        &self,
        message: SessionMessage,
        direction: MessageDirection,
    ) -> Result<(), SessionError> {
        let (id, session_type) = {
            // get the session type and the session id from the message
            let header = message.message.get_session_header();

            // get the session type from the header
            let session_type = match SessionHeaderType::try_from(header.header_type) {
                Ok(session_type) => session_type,
                Err(e) => {
                    return Err(SessionError::ValidationError(format!(
                        "session type is not valid: {}",
                        e
                    )));
                }
            };

            // get the session ID
            let id = header.session_id;

            (id, session_type)
        };

        // check if pool contains the session
        if let Some(session) = self.pool.read().await.get(&id) {
            // pass the message to the session
            let ret = session.on_message(message, direction).await;
            return ret;
        }

        let new_session_id = match session_type {
            SessionHeaderType::Fnf => {
                self.create_session(
                    SessionConfig::FireAndForget(FireAndForgetConfiguration::default()),
                    Some(id),
                )
                .await?
            }
            SessionHeaderType::Request => {
                self.create_session(
                    SessionConfig::RequestResponse(
                        request_response::RequestResponseConfiguration::default(),
                    ),
                    Some(id),
                )
                .await?
            }
            SessionHeaderType::Stream => {
                let session_conf = StreamingConfiguration::new(
                    SessionDirection::Receiver,
<<<<<<< HEAD
                    self.agent_name().clone(),
=======
>>>>>>> 98398113
                    None,
                    Some(10),
                    Some(Duration::from_millis(1000)),
                );
                self.create_session(session::SessionConfig::Streaming(session_conf), Some(id))
                    .await?
            }
            SessionHeaderType::PubSub => {
                warn!("received pub/sub message with unknown session id");
                return Err(SessionError::SessionUnknown(
                    session_type.as_str_name().to_string(),
                ));
            }
            _ => {
                return Err(SessionError::SessionUnknown(
                    session_type.as_str_name().to_string(),
                ))
            }
        };

        debug_assert!(new_session_id.id == id);

        // retry the match
        if let Some(session) = self.pool.read().await.get(&new_session_id.id) {
            // pass the message
            return session.on_message(message, direction).await;
        }

        // this should never happen
        panic!("session not found: {}", "test");
    }

    /// Set the configuration of a session
    pub(crate) async fn set_session_config(
        &self,
        session_id: Id,
        session_config: &SessionConfig,
    ) -> Result<(), SessionError> {
        // get the write lock
        let mut pool = self.pool.write().await;

        // check if the session exists
        if let Some(session) = pool.get_mut(&session_id) {
            // set the session config
            session.set_session_config(session_config)?
        }

        Err(SessionError::SessionNotFound(session_id.to_string()))
    }
}

#[cfg(test)]
mod tests {
    use super::*;
    use crate::fire_and_forget::FireAndForgetConfiguration;

    use agp_datapath::{
        messages::{Agent, AgentType},
        pubsub::ProtoMessage,
    };

    fn create_session_layer() -> SessionLayer {
        let (tx_gw, _) = tokio::sync::mpsc::channel(128);
        let (tx_app, _) = tokio::sync::mpsc::channel(128);
        let agent = Agent::from_strings("org", "ns", "type", 0);

        SessionLayer::new(&agent, 0, tx_gw, tx_app)
    }

    #[tokio::test]
    async fn test_create_session_layer() {
        let session_layer = create_session_layer();

        assert!(session_layer.pool.read().await.is_empty());
    }

    #[tokio::test]
    async fn test_remove_session() {
        let (tx_gw, _) = tokio::sync::mpsc::channel(1);
        let (tx_app, _) = tokio::sync::mpsc::channel(1);
        let agent = Agent::from_strings("org", "ns", "type", 0);

        let session_layer = SessionLayer::new(&agent, 0, tx_gw.clone(), tx_app.clone());
        let session_config = FireAndForgetConfiguration {};

        let ret = session_layer
            .create_session(SessionConfig::FireAndForget(session_config), Some(1))
            .await;

        assert!(ret.is_ok());

        let res = session_layer.remove_session(1).await;
        assert!(res);
    }

    #[tokio::test]
    async fn test_create_session() {
        let (tx_gw, _) = tokio::sync::mpsc::channel(1);
        let (tx_app, _) = tokio::sync::mpsc::channel(1);
        let agent = Agent::from_strings("org", "ns", "type", 0);

        let session_layer = SessionLayer::new(&agent, 0, tx_gw.clone(), tx_app.clone());

        let res = session_layer
            .create_session(
                SessionConfig::FireAndForget(FireAndForgetConfiguration {}),
                None,
            )
            .await;
        assert!(res.is_ok());
    }

    #[tokio::test]
    async fn test_handle_message() {
        let (tx_gw, _) = tokio::sync::mpsc::channel(1);
        let (tx_app, mut rx_app) = tokio::sync::mpsc::channel(1);
        let agent = Agent::from_strings("org", "ns", "type", 0);

        let session_layer = SessionLayer::new(&agent, 0, tx_gw.clone(), tx_app.clone());

        let session_config = FireAndForgetConfiguration {};

        // create a new session
        let res = session_layer
            .create_session(SessionConfig::FireAndForget(session_config), Some(1))
            .await;
        assert!(res.is_ok());

        let mut message = ProtoMessage::new_publish(
            &Agent::from_strings("cisco", "default", "local_agent", 0),
            &AgentType::from_strings("cisco", "default", "remote_agent"),
            Some(0),
            None,
            "msg",
            vec![0x1, 0x2, 0x3, 0x4],
        );

        // set the session id in the message
        let header = message.get_session_header_mut();
        header.session_id = 1;
        header.header_type = i32::from(SessionHeaderType::Fnf);

        let res = session_layer
            .handle_message(
                SessionMessage::from(message.clone()),
                MessageDirection::North,
            )
            .await;

        assert!(res.is_ok());

        // message should have been delivered to the app
        let msg = rx_app
            .recv()
            .await
            .expect("no message received")
            .expect("error");
        assert_eq!(msg.message, message);
        assert_eq!(msg.info.id, 1);
    }
}<|MERGE_RESOLUTION|>--- conflicted
+++ resolved
@@ -84,12 +84,6 @@
         // TODO(msardara): the session identifier should be a combination of the
         // session ID and the agent ID, to prevent collisions.
 
-<<<<<<< HEAD
-        // generate a new session ID
-        let mut id = match id {
-            Some(id) => id,
-            None => rand::rng().random(),
-=======
         // get a lock on the session pool
         let mut pool = self.pool.write().await;
 
@@ -117,7 +111,6 @@
                     }
                 }
             }
->>>>>>> 98398113
         };
 
         // create a new session
@@ -281,10 +274,6 @@
             SessionHeaderType::Stream => {
                 let session_conf = StreamingConfiguration::new(
                     SessionDirection::Receiver,
-<<<<<<< HEAD
-                    self.agent_name().clone(),
-=======
->>>>>>> 98398113
                     None,
                     Some(10),
                     Some(Duration::from_millis(1000)),
