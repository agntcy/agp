--- conflicted
+++ resolved
@@ -1,8 +1,5 @@
 version = 1
-<<<<<<< HEAD
-=======
 revision = 1
->>>>>>> 508fdf3c
 requires-python = ">=3.9, <4.0"
 resolution-markers = [
     "sys_platform == 'linux'",
