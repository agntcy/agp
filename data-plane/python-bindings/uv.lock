version = 1
<<<<<<< HEAD
revision = 1
=======
revision = 2
>>>>>>> 4a876c49
requires-python = ">=3.9, <4.0"

[[package]]
name = "agp-bindings"
version = "0.3.0"
source = { editable = "." }

[package.dev-dependencies]
building = [
    { name = "maturin" },
]
linting = [
    { name = "griffe" },
    { name = "mypy" },
    { name = "pyright" },
    { name = "ruff" },
]
testing = [
    { name = "pytest" },
    { name = "pytest-asyncio" },
]

[package.metadata]

[package.metadata.requires-dev]
building = [{ name = "maturin" }]
linting = [
    { name = "griffe" },
    { name = "mypy" },
    { name = "pyright" },
    { name = "ruff" },
]
testing = [
    { name = "pytest" },
    { name = "pytest-asyncio" },
]

[[package]]
name = "colorama"
version = "0.4.6"
source = { registry = "https://pypi.org/simple" }
sdist = { url = "https://files.pythonhosted.org/packages/d8/53/6f443c9a4a8358a93a6792e2acffb9d9d5cb0a5cfd8802644b7b1c9a02e4/colorama-0.4.6.tar.gz", hash = "sha256:08695f5cb7ed6e0531a20572697297273c47b8cae5a63ffc6d6ed5c201be6e44", size = 27697, upload_time = "2022-10-25T02:36:22.414Z" }
wheels = [
    { url = "https://files.pythonhosted.org/packages/d1/d6/3965ed04c63042e047cb6a3e6ed1a63a35087b6a609aa3a15ed8ac56c221/colorama-0.4.6-py2.py3-none-any.whl", hash = "sha256:4f1d9991f5acc0ca119f9d443620b77f9d6b33703e51011c16baf57afb285fc6", size = 25335, upload_time = "2022-10-25T02:36:20.889Z" },
]

[[package]]
name = "exceptiongroup"
version = "1.2.2"
source = { registry = "https://pypi.org/simple" }
sdist = { url = "https://files.pythonhosted.org/packages/09/35/2495c4ac46b980e4ca1f6ad6db102322ef3ad2410b79fdde159a4b0f3b92/exceptiongroup-1.2.2.tar.gz", hash = "sha256:47c2edf7c6738fafb49fd34290706d1a1a2f4d1c6df275526b62cbb4aa5393cc", size = 28883, upload_time = "2024-07-12T22:26:00.161Z" }
wheels = [
    { url = "https://files.pythonhosted.org/packages/02/cc/b7e31358aac6ed1ef2bb790a9746ac2c69bcb3c8588b41616914eb106eaf/exceptiongroup-1.2.2-py3-none-any.whl", hash = "sha256:3111b9d131c238bec2f8f516e123e14ba243563fb135d3fe885990585aa7795b", size = 16453, upload_time = "2024-07-12T22:25:58.476Z" },
]

[[package]]
name = "griffe"
version = "1.5.5"
source = { registry = "https://pypi.org/simple" }
dependencies = [
    { name = "colorama" },
]
sdist = { url = "https://files.pythonhosted.org/packages/5c/74/cd35a98cb11f79de0581e8e1e6fbd738aeeed1f2d90e9b5106728b63f5f7/griffe-1.5.5.tar.gz", hash = "sha256:35ee5b38b93d6a839098aad0f92207e6ad6b70c3e8866c08ca669275b8cba585", size = 391124, upload_time = "2025-01-16T20:18:18.934Z" }
wheels = [
    { url = "https://files.pythonhosted.org/packages/1f/88/52c9422bc853cd7c2b6122090e887d17b5fad29b67f930e4277c9c557357/griffe-1.5.5-py3-none-any.whl", hash = "sha256:2761b1e8876c6f1f9ab1af274df93ea6bbadd65090de5f38f4cb5cc84897c7dd", size = 128221, upload_time = "2025-01-16T20:18:15.887Z" },
]

[[package]]
name = "iniconfig"
version = "2.0.0"
source = { registry = "https://pypi.org/simple" }
sdist = { url = "https://files.pythonhosted.org/packages/d7/4b/cbd8e699e64a6f16ca3a8220661b5f83792b3017d0f79807cb8708d33913/iniconfig-2.0.0.tar.gz", hash = "sha256:2d91e135bf72d31a410b17c16da610a82cb55f6b0477d1a902134b24a455b8b3", size = 4646, upload_time = "2023-01-07T11:08:11.254Z" }
wheels = [
    { url = "https://files.pythonhosted.org/packages/ef/a6/62565a6e1cf69e10f5727360368e451d4b7f58beeac6173dc9db836a5b46/iniconfig-2.0.0-py3-none-any.whl", hash = "sha256:b6a85871a79d2e3b22d2d1b94ac2824226a63c6b741c88f7ae975f18b6778374", size = 5892, upload_time = "2023-01-07T11:08:09.864Z" },
]

[[package]]
name = "maturin"
version = "1.8.2"
source = { registry = "https://pypi.org/simple" }
dependencies = [
    { name = "tomli", marker = "python_full_version < '3.11'" },
]
sdist = { url = "https://files.pythonhosted.org/packages/e0/8f/6978427ce3f72b189012e1731d1d2d27b3151caa741666c905320e0a3662/maturin-1.8.2.tar.gz", hash = "sha256:e31abc70f6f93285d6e63d2f4459c079c94c259dd757370482d2d4ceb9ec1fa0", size = 199276, upload_time = "2025-02-05T13:53:40.196Z" }
wheels = [
    { url = "https://files.pythonhosted.org/packages/67/7a/8fbcaf8f29e583567b21512aa56012fbe5f3e4293ae18a768f4106d584d5/maturin-1.8.2-py3-none-linux_armv6l.whl", hash = "sha256:174cb81c573c4a74be96b4e4469ac84e543cff75850fe2728a8eebb5f4d7b613", size = 7676631, upload_time = "2025-02-05T13:53:01.729Z" },
    { url = "https://files.pythonhosted.org/packages/c8/88/e17f71a34d4c99558e33c2c3de2c53c4ec01e3fa1c931ba0a8cdc805ebc5/maturin-1.8.2-py3-none-macosx_10_12_x86_64.macosx_11_0_arm64.macosx_10_12_universal2.whl", hash = "sha256:63ff7f612da90a26838a9c03aa8a80bab8b4e26f63e3df6ddb0e818394eb0aeb", size = 15126750, upload_time = "2025-02-05T13:53:06.221Z" },
    { url = "https://files.pythonhosted.org/packages/cb/fa/aab9005b0edaeb04a47cc47b07fa4afa25484d2f72217b276e2a446b795f/maturin-1.8.2-py3-none-macosx_10_12_x86_64.whl", hash = "sha256:c91504b4f05b07d0a9fb47c2a2a39c074328b6bc8f252190240e431f5f7ea8d7", size = 7885398, upload_time = "2025-02-05T13:53:10.309Z" },
    { url = "https://files.pythonhosted.org/packages/24/59/0f12db41e683d82a48f92ac5499c89faa416036b3c3a7379b71aa1ce0ccb/maturin-1.8.2-py3-none-manylinux_2_12_i686.manylinux2010_i686.musllinux_1_1_i686.whl", hash = "sha256:05e3a2aa9611afa5e1205dfa1434607f9d8e223d613a8a7c85540a159af688c0", size = 7754886, upload_time = "2025-02-05T13:53:12.753Z" },
    { url = "https://files.pythonhosted.org/packages/03/94/b9cb42cb5706389692b24f4691645e0b980708e46c9f008e89f4bb92a497/maturin-1.8.2-py3-none-manylinux_2_12_x86_64.manylinux2010_x86_64.musllinux_1_1_x86_64.whl", hash = "sha256:b408093e49d6d4ab98066eefd0fac64b01eb7af639e9b3151660c5fa96ce147c", size = 8226047, upload_time = "2025-02-05T13:53:15.739Z" },
    { url = "https://files.pythonhosted.org/packages/1e/38/63c8198a626407b1cefa37670f9d995616249f541ed9616252895bb2710b/maturin-1.8.2-py3-none-manylinux_2_17_aarch64.manylinux2014_aarch64.musllinux_1_1_aarch64.whl", hash = "sha256:638c66616f9b10060197c48d9e1eedf444d975699d9cd829138e69014554cda7", size = 7485993, upload_time = "2025-02-05T13:53:20.286Z" },
    { url = "https://files.pythonhosted.org/packages/d3/f3/8d7308902ab190a71c80bda92f3b72d446067fdf40a4c29d5de8e379f598/maturin-1.8.2-py3-none-manylinux_2_17_armv7l.manylinux2014_armv7l.musllinux_1_1_armv7l.whl", hash = "sha256:c2001b5c57e0dbf5992be56b93ffa897d4bcd0d6ca3de448e381b621225d4d87", size = 7570380, upload_time = "2025-02-05T13:53:22.631Z" },
    { url = "https://files.pythonhosted.org/packages/06/49/5458df84167506023b934b71488e75aa4a2f9af005f5659d9915adedca55/maturin-1.8.2-py3-none-manylinux_2_17_ppc64le.manylinux2014_ppc64le.musllinux_1_1_ppc64le.whl", hash = "sha256:e015a5534aefb568b96a9cc7bc58995b1d90b5e2a44455d79e4f073a88cb0c83", size = 9811532, upload_time = "2025-02-05T13:53:24.925Z" },
    { url = "https://files.pythonhosted.org/packages/d9/52/deb373d1a046287e6f77146204524adbf70184c5510ed95aab882570c69d/maturin-1.8.2-py3-none-manylinux_2_17_s390x.manylinux2014_s390x.whl", hash = "sha256:5e624f73cb7fbfd8042e8c5cc5c11f58bede23a7931ea3ea9839812f5bd362fc", size = 10910211, upload_time = "2025-02-05T13:53:28.161Z" },
    { url = "https://files.pythonhosted.org/packages/da/b8/f0475031de5f5328c8b2bbb9b50503a6b0a58b3c5cbe50a656c418ca7435/maturin-1.8.2-py3-none-win32.whl", hash = "sha256:4a62268975f98885a04ae9f0df875b304e4f8c1f0d989e8a7ab18e42793126ee", size = 6980868, upload_time = "2025-02-05T13:53:33.571Z" },
    { url = "https://files.pythonhosted.org/packages/a2/f3/a67264d4ae3bf61a73abf616eba59543e0c8d182a77230703380f1858494/maturin-1.8.2-py3-none-win_amd64.whl", hash = "sha256:b6b29811013056f46a1e0b7f26907ae080028be65102d4fb23fbdf86847fffbd", size = 7886565, upload_time = "2025-02-05T13:53:36.437Z" },
    { url = "https://files.pythonhosted.org/packages/5e/df/3641646696277249407c923795825176403c208a6553e0fd21b6764038b5/maturin-1.8.2-py3-none-win_arm64.whl", hash = "sha256:4232c2380faf61862d27269c6acf14e1d542c4ba64086a3f5c356d6e5e4823e7", size = 6656754, upload_time = "2025-02-05T13:53:38.625Z" },
]

[[package]]
name = "mypy"
version = "1.14.1"
source = { registry = "https://pypi.org/simple" }
dependencies = [
    { name = "mypy-extensions" },
    { name = "tomli", marker = "python_full_version < '3.11'" },
    { name = "typing-extensions" },
]
sdist = { url = "https://files.pythonhosted.org/packages/b9/eb/2c92d8ea1e684440f54fa49ac5d9a5f19967b7b472a281f419e69a8d228e/mypy-1.14.1.tar.gz", hash = "sha256:7ec88144fe9b510e8475ec2f5f251992690fcf89ccb4500b214b4226abcd32d6", size = 3216051, upload_time = "2024-12-30T16:39:07.335Z" }
wheels = [
    { url = "https://files.pythonhosted.org/packages/9b/7a/87ae2adb31d68402da6da1e5f30c07ea6063e9f09b5e7cfc9dfa44075e74/mypy-1.14.1-cp310-cp310-macosx_10_9_x86_64.whl", hash = "sha256:52686e37cf13d559f668aa398dd7ddf1f92c5d613e4f8cb262be2fb4fedb0fcb", size = 11211002, upload_time = "2024-12-30T16:37:22.435Z" },
    { url = "https://files.pythonhosted.org/packages/e1/23/eada4c38608b444618a132be0d199b280049ded278b24cbb9d3fc59658e4/mypy-1.14.1-cp310-cp310-macosx_11_0_arm64.whl", hash = "sha256:1fb545ca340537d4b45d3eecdb3def05e913299ca72c290326be19b3804b39c0", size = 10358400, upload_time = "2024-12-30T16:37:53.526Z" },
    { url = "https://files.pythonhosted.org/packages/43/c9/d6785c6f66241c62fd2992b05057f404237deaad1566545e9f144ced07f5/mypy-1.14.1-cp310-cp310-manylinux_2_17_aarch64.manylinux2014_aarch64.manylinux_2_28_aarch64.whl", hash = "sha256:90716d8b2d1f4cd503309788e51366f07c56635a3309b0f6a32547eaaa36a64d", size = 12095172, upload_time = "2024-12-30T16:37:50.332Z" },
    { url = "https://files.pythonhosted.org/packages/c3/62/daa7e787770c83c52ce2aaf1a111eae5893de9e004743f51bfcad9e487ec/mypy-1.14.1-cp310-cp310-manylinux_2_17_x86_64.manylinux2014_x86_64.manylinux_2_28_x86_64.whl", hash = "sha256:2ae753f5c9fef278bcf12e1a564351764f2a6da579d4a81347e1d5a15819997b", size = 12828732, upload_time = "2024-12-30T16:37:29.96Z" },
    { url = "https://files.pythonhosted.org/packages/1b/a2/5fb18318a3637f29f16f4e41340b795da14f4751ef4f51c99ff39ab62e52/mypy-1.14.1-cp310-cp310-musllinux_1_2_x86_64.whl", hash = "sha256:e0fe0f5feaafcb04505bcf439e991c6d8f1bf8b15f12b05feeed96e9e7bf1427", size = 13012197, upload_time = "2024-12-30T16:38:05.037Z" },
    { url = "https://files.pythonhosted.org/packages/28/99/e153ce39105d164b5f02c06c35c7ba958aaff50a2babba7d080988b03fe7/mypy-1.14.1-cp310-cp310-win_amd64.whl", hash = "sha256:7d54bd85b925e501c555a3227f3ec0cfc54ee8b6930bd6141ec872d1c572f81f", size = 9780836, upload_time = "2024-12-30T16:37:19.726Z" },
    { url = "https://files.pythonhosted.org/packages/da/11/a9422850fd506edbcdc7f6090682ecceaf1f87b9dd847f9df79942da8506/mypy-1.14.1-cp311-cp311-macosx_10_9_x86_64.whl", hash = "sha256:f995e511de847791c3b11ed90084a7a0aafdc074ab88c5a9711622fe4751138c", size = 11120432, upload_time = "2024-12-30T16:37:11.533Z" },
    { url = "https://files.pythonhosted.org/packages/b6/9e/47e450fd39078d9c02d620545b2cb37993a8a8bdf7db3652ace2f80521ca/mypy-1.14.1-cp311-cp311-macosx_11_0_arm64.whl", hash = "sha256:d64169ec3b8461311f8ce2fd2eb5d33e2d0f2c7b49116259c51d0d96edee48d1", size = 10279515, upload_time = "2024-12-30T16:37:40.724Z" },
    { url = "https://files.pythonhosted.org/packages/01/b5/6c8d33bd0f851a7692a8bfe4ee75eb82b6983a3cf39e5e32a5d2a723f0c1/mypy-1.14.1-cp311-cp311-manylinux_2_17_aarch64.manylinux2014_aarch64.manylinux_2_28_aarch64.whl", hash = "sha256:ba24549de7b89b6381b91fbc068d798192b1b5201987070319889e93038967a8", size = 12025791, upload_time = "2024-12-30T16:36:58.73Z" },
    { url = "https://files.pythonhosted.org/packages/f0/4c/e10e2c46ea37cab5c471d0ddaaa9a434dc1d28650078ac1b56c2d7b9b2e4/mypy-1.14.1-cp311-cp311-manylinux_2_17_x86_64.manylinux2014_x86_64.manylinux_2_28_x86_64.whl", hash = "sha256:183cf0a45457d28ff9d758730cd0210419ac27d4d3f285beda038c9083363b1f", size = 12749203, upload_time = "2024-12-30T16:37:03.741Z" },
    { url = "https://files.pythonhosted.org/packages/88/55/beacb0c69beab2153a0f57671ec07861d27d735a0faff135a494cd4f5020/mypy-1.14.1-cp311-cp311-musllinux_1_2_x86_64.whl", hash = "sha256:f2a0ecc86378f45347f586e4163d1769dd81c5a223d577fe351f26b179e148b1", size = 12885900, upload_time = "2024-12-30T16:37:57.948Z" },
    { url = "https://files.pythonhosted.org/packages/a2/75/8c93ff7f315c4d086a2dfcde02f713004357d70a163eddb6c56a6a5eff40/mypy-1.14.1-cp311-cp311-win_amd64.whl", hash = "sha256:ad3301ebebec9e8ee7135d8e3109ca76c23752bac1e717bc84cd3836b4bf3eae", size = 9777869, upload_time = "2024-12-30T16:37:33.428Z" },
    { url = "https://files.pythonhosted.org/packages/43/1b/b38c079609bb4627905b74fc6a49849835acf68547ac33d8ceb707de5f52/mypy-1.14.1-cp312-cp312-macosx_10_13_x86_64.whl", hash = "sha256:30ff5ef8519bbc2e18b3b54521ec319513a26f1bba19a7582e7b1f58a6e69f14", size = 11266668, upload_time = "2024-12-30T16:38:02.211Z" },
    { url = "https://files.pythonhosted.org/packages/6b/75/2ed0d2964c1ffc9971c729f7a544e9cd34b2cdabbe2d11afd148d7838aa2/mypy-1.14.1-cp312-cp312-macosx_11_0_arm64.whl", hash = "sha256:cb9f255c18052343c70234907e2e532bc7e55a62565d64536dbc7706a20b78b9", size = 10254060, upload_time = "2024-12-30T16:37:46.131Z" },
    { url = "https://files.pythonhosted.org/packages/a1/5f/7b8051552d4da3c51bbe8fcafffd76a6823779101a2b198d80886cd8f08e/mypy-1.14.1-cp312-cp312-manylinux_2_17_aarch64.manylinux2014_aarch64.manylinux_2_28_aarch64.whl", hash = "sha256:8b4e3413e0bddea671012b063e27591b953d653209e7a4fa5e48759cda77ca11", size = 11933167, upload_time = "2024-12-30T16:37:43.534Z" },
    { url = "https://files.pythonhosted.org/packages/04/90/f53971d3ac39d8b68bbaab9a4c6c58c8caa4d5fd3d587d16f5927eeeabe1/mypy-1.14.1-cp312-cp312-manylinux_2_17_x86_64.manylinux2014_x86_64.manylinux_2_28_x86_64.whl", hash = "sha256:553c293b1fbdebb6c3c4030589dab9fafb6dfa768995a453d8a5d3b23784af2e", size = 12864341, upload_time = "2024-12-30T16:37:36.249Z" },
    { url = "https://files.pythonhosted.org/packages/03/d2/8bc0aeaaf2e88c977db41583559319f1821c069e943ada2701e86d0430b7/mypy-1.14.1-cp312-cp312-musllinux_1_2_x86_64.whl", hash = "sha256:fad79bfe3b65fe6a1efaed97b445c3d37f7be9fdc348bdb2d7cac75579607c89", size = 12972991, upload_time = "2024-12-30T16:37:06.743Z" },
    { url = "https://files.pythonhosted.org/packages/6f/17/07815114b903b49b0f2cf7499f1c130e5aa459411596668267535fe9243c/mypy-1.14.1-cp312-cp312-win_amd64.whl", hash = "sha256:8fa2220e54d2946e94ab6dbb3ba0a992795bd68b16dc852db33028df2b00191b", size = 9879016, upload_time = "2024-12-30T16:37:15.02Z" },
    { url = "https://files.pythonhosted.org/packages/9e/15/bb6a686901f59222275ab228453de741185f9d54fecbaacec041679496c6/mypy-1.14.1-cp313-cp313-macosx_10_13_x86_64.whl", hash = "sha256:92c3ed5afb06c3a8e188cb5da4984cab9ec9a77ba956ee419c68a388b4595255", size = 11252097, upload_time = "2024-12-30T16:37:25.144Z" },
    { url = "https://files.pythonhosted.org/packages/f8/b3/8b0f74dfd072c802b7fa368829defdf3ee1566ba74c32a2cb2403f68024c/mypy-1.14.1-cp313-cp313-macosx_11_0_arm64.whl", hash = "sha256:dbec574648b3e25f43d23577309b16534431db4ddc09fda50841f1e34e64ed34", size = 10239728, upload_time = "2024-12-30T16:38:08.634Z" },
    { url = "https://files.pythonhosted.org/packages/c5/9b/4fd95ab20c52bb5b8c03cc49169be5905d931de17edfe4d9d2986800b52e/mypy-1.14.1-cp313-cp313-manylinux_2_17_aarch64.manylinux2014_aarch64.manylinux_2_28_aarch64.whl", hash = "sha256:8c6d94b16d62eb3e947281aa7347d78236688e21081f11de976376cf010eb31a", size = 11924965, upload_time = "2024-12-30T16:38:12.132Z" },
    { url = "https://files.pythonhosted.org/packages/56/9d/4a236b9c57f5d8f08ed346914b3f091a62dd7e19336b2b2a0d85485f82ff/mypy-1.14.1-cp313-cp313-manylinux_2_17_x86_64.manylinux2014_x86_64.manylinux_2_28_x86_64.whl", hash = "sha256:d4b19b03fdf54f3c5b2fa474c56b4c13c9dbfb9a2db4370ede7ec11a2c5927d9", size = 12867660, upload_time = "2024-12-30T16:38:17.342Z" },
    { url = "https://files.pythonhosted.org/packages/40/88/a61a5497e2f68d9027de2bb139c7bb9abaeb1be1584649fa9d807f80a338/mypy-1.14.1-cp313-cp313-musllinux_1_2_x86_64.whl", hash = "sha256:0c911fde686394753fff899c409fd4e16e9b294c24bfd5e1ea4675deae1ac6fd", size = 12969198, upload_time = "2024-12-30T16:38:32.839Z" },
    { url = "https://files.pythonhosted.org/packages/54/da/3d6fc5d92d324701b0c23fb413c853892bfe0e1dbe06c9138037d459756b/mypy-1.14.1-cp313-cp313-win_amd64.whl", hash = "sha256:8b21525cb51671219f5307be85f7e646a153e5acc656e5cebf64bfa076c50107", size = 9885276, upload_time = "2024-12-30T16:38:20.828Z" },
    { url = "https://files.pythonhosted.org/packages/ca/1f/186d133ae2514633f8558e78cd658070ba686c0e9275c5a5c24a1e1f0d67/mypy-1.14.1-cp39-cp39-macosx_10_9_x86_64.whl", hash = "sha256:3888a1816d69f7ab92092f785a462944b3ca16d7c470d564165fe703b0970c35", size = 11200493, upload_time = "2024-12-30T16:38:26.935Z" },
    { url = "https://files.pythonhosted.org/packages/af/fc/4842485d034e38a4646cccd1369f6b1ccd7bc86989c52770d75d719a9941/mypy-1.14.1-cp39-cp39-macosx_11_0_arm64.whl", hash = "sha256:46c756a444117c43ee984bd055db99e498bc613a70bbbc120272bd13ca579fbc", size = 10357702, upload_time = "2024-12-30T16:38:50.623Z" },
    { url = "https://files.pythonhosted.org/packages/b4/e6/457b83f2d701e23869cfec013a48a12638f75b9d37612a9ddf99072c1051/mypy-1.14.1-cp39-cp39-manylinux_2_17_aarch64.manylinux2014_aarch64.manylinux_2_28_aarch64.whl", hash = "sha256:27fc248022907e72abfd8e22ab1f10e903915ff69961174784a3900a8cba9ad9", size = 12091104, upload_time = "2024-12-30T16:38:53.735Z" },
    { url = "https://files.pythonhosted.org/packages/f1/bf/76a569158db678fee59f4fd30b8e7a0d75bcbaeef49edd882a0d63af6d66/mypy-1.14.1-cp39-cp39-manylinux_2_17_x86_64.manylinux2014_x86_64.manylinux_2_28_x86_64.whl", hash = "sha256:499d6a72fb7e5de92218db961f1a66d5f11783f9ae549d214617edab5d4dbdbb", size = 12830167, upload_time = "2024-12-30T16:38:56.437Z" },
    { url = "https://files.pythonhosted.org/packages/43/bc/0bc6b694b3103de9fed61867f1c8bd33336b913d16831431e7cb48ef1c92/mypy-1.14.1-cp39-cp39-musllinux_1_2_x86_64.whl", hash = "sha256:57961db9795eb566dc1d1b4e9139ebc4c6b0cb6e7254ecde69d1552bf7613f60", size = 13013834, upload_time = "2024-12-30T16:38:59.204Z" },
    { url = "https://files.pythonhosted.org/packages/b0/79/5f5ec47849b6df1e6943d5fd8e6632fbfc04b4fd4acfa5a5a9535d11b4e2/mypy-1.14.1-cp39-cp39-win_amd64.whl", hash = "sha256:07ba89fdcc9451f2ebb02853deb6aaaa3d2239a236669a63ab3801bbf923ef5c", size = 9781231, upload_time = "2024-12-30T16:39:05.124Z" },
    { url = "https://files.pythonhosted.org/packages/a0/b5/32dd67b69a16d088e533962e5044e51004176a9952419de0370cdaead0f8/mypy-1.14.1-py3-none-any.whl", hash = "sha256:b66a60cc4073aeb8ae00057f9c1f64d49e90f918fbcef9a977eb121da8b8f1d1", size = 2752905, upload_time = "2024-12-30T16:38:42.021Z" },
]

[[package]]
name = "mypy-extensions"
version = "1.0.0"
source = { registry = "https://pypi.org/simple" }
sdist = { url = "https://files.pythonhosted.org/packages/98/a4/1ab47638b92648243faf97a5aeb6ea83059cc3624972ab6b8d2316078d3f/mypy_extensions-1.0.0.tar.gz", hash = "sha256:75dbf8955dc00442a438fc4d0666508a9a97b6bd41aa2f0ffe9d2f2725af0782", size = 4433, upload_time = "2023-02-04T12:11:27.157Z" }
wheels = [
    { url = "https://files.pythonhosted.org/packages/2a/e2/5d3f6ada4297caebe1a2add3b126fe800c96f56dbe5d1988a2cbe0b267aa/mypy_extensions-1.0.0-py3-none-any.whl", hash = "sha256:4392f6c0eb8a5668a69e23d168ffa70f0be9ccfd32b5cc2d26a34ae5b844552d", size = 4695, upload_time = "2023-02-04T12:11:25.002Z" },
]

[[package]]
name = "nodeenv"
version = "1.9.1"
source = { registry = "https://pypi.org/simple" }
sdist = { url = "https://files.pythonhosted.org/packages/43/16/fc88b08840de0e0a72a2f9d8c6bae36be573e475a6326ae854bcc549fc45/nodeenv-1.9.1.tar.gz", hash = "sha256:6ec12890a2dab7946721edbfbcd91f3319c6ccc9aec47be7c7e6b7011ee6645f", size = 47437, upload_time = "2024-06-04T18:44:11.171Z" }
wheels = [
    { url = "https://files.pythonhosted.org/packages/d2/1d/1b658dbd2b9fa9c4c9f32accbfc0205d532c8c6194dc0f2a4c0428e7128a/nodeenv-1.9.1-py2.py3-none-any.whl", hash = "sha256:ba11c9782d29c27c70ffbdda2d7415098754709be8a7056d79a737cd901155c9", size = 22314, upload_time = "2024-06-04T18:44:08.352Z" },
]

[[package]]
name = "packaging"
version = "24.2"
source = { registry = "https://pypi.org/simple" }
sdist = { url = "https://files.pythonhosted.org/packages/d0/63/68dbb6eb2de9cb10ee4c9c14a0148804425e13c4fb20d61cce69f53106da/packaging-24.2.tar.gz", hash = "sha256:c228a6dc5e932d346bc5739379109d49e8853dd8223571c7c5b55260edc0b97f", size = 163950, upload_time = "2024-11-08T09:47:47.202Z" }
wheels = [
    { url = "https://files.pythonhosted.org/packages/88/ef/eb23f262cca3c0c4eb7ab1933c3b1f03d021f2c48f54763065b6f0e321be/packaging-24.2-py3-none-any.whl", hash = "sha256:09abb1bccd265c01f4a3aa3f7a7db064b36514d2cba19a2f694fe6150451a759", size = 65451, upload_time = "2024-11-08T09:47:44.722Z" },
]

[[package]]
name = "pluggy"
version = "1.5.0"
source = { registry = "https://pypi.org/simple" }
sdist = { url = "https://files.pythonhosted.org/packages/96/2d/02d4312c973c6050a18b314a5ad0b3210edb65a906f868e31c111dede4a6/pluggy-1.5.0.tar.gz", hash = "sha256:2cffa88e94fdc978c4c574f15f9e59b7f4201d439195c3715ca9e2486f1d0cf1", size = 67955, upload_time = "2024-04-20T21:34:42.531Z" }
wheels = [
    { url = "https://files.pythonhosted.org/packages/88/5f/e351af9a41f866ac3f1fac4ca0613908d9a41741cfcf2228f4ad853b697d/pluggy-1.5.0-py3-none-any.whl", hash = "sha256:44e1ad92c8ca002de6377e165f3e0f1be63266ab4d554740532335b9d75ea669", size = 20556, upload_time = "2024-04-20T21:34:40.434Z" },
]

[[package]]
name = "pyright"
version = "1.1.392.post0"
source = { registry = "https://pypi.org/simple" }
dependencies = [
    { name = "nodeenv" },
    { name = "typing-extensions" },
]
sdist = { url = "https://files.pythonhosted.org/packages/66/df/3c6f6b08fba7ccf49b114dfc4bb33e25c299883fd763f93fad47ef8bc58d/pyright-1.1.392.post0.tar.gz", hash = "sha256:3b7f88de74a28dcfa90c7d90c782b6569a48c2be5f9d4add38472bdaac247ebd", size = 3789911, upload_time = "2025-01-15T15:01:20.913Z" }
wheels = [
    { url = "https://files.pythonhosted.org/packages/e7/b1/a18de17f40e4f61ca58856b9ef9b0febf74ff88978c3f7776f910071f567/pyright-1.1.392.post0-py3-none-any.whl", hash = "sha256:252f84458a46fa2f0fd4e2f91fc74f50b9ca52c757062e93f6c250c0d8329eb2", size = 5595487, upload_time = "2025-01-15T15:01:17.775Z" },
]

[[package]]
name = "pytest"
version = "8.3.4"
source = { registry = "https://pypi.org/simple" }
dependencies = [
    { name = "colorama", marker = "sys_platform == 'win32'" },
    { name = "exceptiongroup", marker = "python_full_version < '3.11'" },
    { name = "iniconfig" },
    { name = "packaging" },
    { name = "pluggy" },
    { name = "tomli", marker = "python_full_version < '3.11'" },
]
sdist = { url = "https://files.pythonhosted.org/packages/05/35/30e0d83068951d90a01852cb1cef56e5d8a09d20c7f511634cc2f7e0372a/pytest-8.3.4.tar.gz", hash = "sha256:965370d062bce11e73868e0335abac31b4d3de0e82f4007408d242b4f8610761", size = 1445919, upload_time = "2024-12-01T12:54:25.98Z" }
wheels = [
    { url = "https://files.pythonhosted.org/packages/11/92/76a1c94d3afee238333bc0a42b82935dd8f9cf8ce9e336ff87ee14d9e1cf/pytest-8.3.4-py3-none-any.whl", hash = "sha256:50e16d954148559c9a74109af1eaf0c945ba2d8f30f0a3d3335edde19788b6f6", size = 343083, upload_time = "2024-12-01T12:54:19.735Z" },
]

[[package]]
name = "pytest-asyncio"
version = "0.25.3"
source = { registry = "https://pypi.org/simple" }
dependencies = [
    { name = "pytest" },
]
sdist = { url = "https://files.pythonhosted.org/packages/f2/a8/ecbc8ede70921dd2f544ab1cadd3ff3bf842af27f87bbdea774c7baa1d38/pytest_asyncio-0.25.3.tar.gz", hash = "sha256:fc1da2cf9f125ada7e710b4ddad05518d4cee187ae9412e9ac9271003497f07a", size = 54239, upload_time = "2025-01-28T18:37:58.729Z" }
wheels = [
    { url = "https://files.pythonhosted.org/packages/67/17/3493c5624e48fd97156ebaec380dcaafee9506d7e2c46218ceebbb57d7de/pytest_asyncio-0.25.3-py3-none-any.whl", hash = "sha256:9e89518e0f9bd08928f97a3482fdc4e244df17529460bc038291ccaf8f85c7c3", size = 19467, upload_time = "2025-01-28T18:37:56.798Z" },
]

[[package]]
name = "ruff"
version = "0.9.3"
source = { registry = "https://pypi.org/simple" }
sdist = { url = "https://files.pythonhosted.org/packages/1e/7f/60fda2eec81f23f8aa7cbbfdf6ec2ca11eb11c273827933fb2541c2ce9d8/ruff-0.9.3.tar.gz", hash = "sha256:8293f89985a090ebc3ed1064df31f3b4b56320cdfcec8b60d3295bddb955c22a", size = 3586740, upload_time = "2025-01-23T19:29:02.538Z" }
wheels = [
    { url = "https://files.pythonhosted.org/packages/f9/77/4fb790596d5d52c87fd55b7160c557c400e90f6116a56d82d76e95d9374a/ruff-0.9.3-py3-none-linux_armv6l.whl", hash = "sha256:7f39b879064c7d9670197d91124a75d118d00b0990586549949aae80cdc16624", size = 11656815, upload_time = "2025-01-23T19:27:49.457Z" },
    { url = "https://files.pythonhosted.org/packages/a2/a8/3338ecb97573eafe74505f28431df3842c1933c5f8eae615427c1de32858/ruff-0.9.3-py3-none-macosx_10_12_x86_64.whl", hash = "sha256:a187171e7c09efa4b4cc30ee5d0d55a8d6c5311b3e1b74ac5cb96cc89bafc43c", size = 11594821, upload_time = "2025-01-23T19:27:53.913Z" },
    { url = "https://files.pythonhosted.org/packages/8e/89/320223c3421962762531a6b2dd58579b858ca9916fb2674874df5e97d628/ruff-0.9.3-py3-none-macosx_11_0_arm64.whl", hash = "sha256:c59ab92f8e92d6725b7ded9d4a31be3ef42688a115c6d3da9457a5bda140e2b4", size = 11040475, upload_time = "2025-01-23T19:27:58.059Z" },
    { url = "https://files.pythonhosted.org/packages/b2/bd/1d775eac5e51409535804a3a888a9623e87a8f4b53e2491580858a083692/ruff-0.9.3-py3-none-manylinux_2_17_aarch64.manylinux2014_aarch64.whl", hash = "sha256:2dc153c25e715be41bb228bc651c1e9b1a88d5c6e5ed0194fa0dfea02b026439", size = 11856207, upload_time = "2025-01-23T19:28:02.26Z" },
    { url = "https://files.pythonhosted.org/packages/7f/c6/3e14e09be29587393d188454064a4aa85174910d16644051a80444e4fd88/ruff-0.9.3-py3-none-manylinux_2_17_armv7l.manylinux2014_armv7l.whl", hash = "sha256:646909a1e25e0dc28fbc529eab8eb7bb583079628e8cbe738192853dbbe43af5", size = 11420460, upload_time = "2025-01-23T19:28:05.706Z" },
    { url = "https://files.pythonhosted.org/packages/ef/42/b7ca38ffd568ae9b128a2fa76353e9a9a3c80ef19746408d4ce99217ecc1/ruff-0.9.3-py3-none-manylinux_2_17_i686.manylinux2014_i686.whl", hash = "sha256:5a5a46e09355695fbdbb30ed9889d6cf1c61b77b700a9fafc21b41f097bfbba4", size = 12605472, upload_time = "2025-01-23T19:28:10.319Z" },
    { url = "https://files.pythonhosted.org/packages/a6/a1/3167023f23e3530fde899497ccfe239e4523854cb874458ac082992d206c/ruff-0.9.3-py3-none-manylinux_2_17_ppc64.manylinux2014_ppc64.whl", hash = "sha256:c4bb09d2bbb394e3730d0918c00276e79b2de70ec2a5231cd4ebb51a57df9ba1", size = 13243123, upload_time = "2025-01-23T19:28:14.181Z" },
    { url = "https://files.pythonhosted.org/packages/d0/b4/3c600758e320f5bf7de16858502e849f4216cb0151f819fa0d1154874802/ruff-0.9.3-py3-none-manylinux_2_17_ppc64le.manylinux2014_ppc64le.whl", hash = "sha256:96a87ec31dc1044d8c2da2ebbed1c456d9b561e7d087734336518181b26b3aa5", size = 12744650, upload_time = "2025-01-23T19:28:19.738Z" },
    { url = "https://files.pythonhosted.org/packages/be/38/266fbcbb3d0088862c9bafa8b1b99486691d2945a90b9a7316336a0d9a1b/ruff-0.9.3-py3-none-manylinux_2_17_s390x.manylinux2014_s390x.whl", hash = "sha256:9bb7554aca6f842645022fe2d301c264e6925baa708b392867b7a62645304df4", size = 14458585, upload_time = "2025-01-23T19:28:24.255Z" },
    { url = "https://files.pythonhosted.org/packages/63/a6/47fd0e96990ee9b7a4abda62de26d291bd3f7647218d05b7d6d38af47c30/ruff-0.9.3-py3-none-manylinux_2_17_x86_64.manylinux2014_x86_64.whl", hash = "sha256:cabc332b7075a914ecea912cd1f3d4370489c8018f2c945a30bcc934e3bc06a6", size = 12419624, upload_time = "2025-01-23T19:28:29.894Z" },
    { url = "https://files.pythonhosted.org/packages/84/5d/de0b7652e09f7dda49e1a3825a164a65f4998175b6486603c7601279baad/ruff-0.9.3-py3-none-musllinux_1_2_aarch64.whl", hash = "sha256:33866c3cc2a575cbd546f2cd02bdd466fed65118e4365ee538a3deffd6fcb730", size = 11843238, upload_time = "2025-01-23T19:28:36.111Z" },
    { url = "https://files.pythonhosted.org/packages/9e/be/3f341ceb1c62b565ec1fb6fd2139cc40b60ae6eff4b6fb8f94b1bb37c7a9/ruff-0.9.3-py3-none-musllinux_1_2_armv7l.whl", hash = "sha256:006e5de2621304c8810bcd2ee101587712fa93b4f955ed0985907a36c427e0c2", size = 11484012, upload_time = "2025-01-23T19:28:40.919Z" },
    { url = "https://files.pythonhosted.org/packages/a3/c8/ff8acbd33addc7e797e702cf00bfde352ab469723720c5607b964491d5cf/ruff-0.9.3-py3-none-musllinux_1_2_i686.whl", hash = "sha256:ba6eea4459dbd6b1be4e6bfc766079fb9b8dd2e5a35aff6baee4d9b1514ea519", size = 12038494, upload_time = "2025-01-23T19:28:44.314Z" },
    { url = "https://files.pythonhosted.org/packages/73/b1/8d9a2c0efbbabe848b55f877bc10c5001a37ab10aca13c711431673414e5/ruff-0.9.3-py3-none-musllinux_1_2_x86_64.whl", hash = "sha256:90230a6b8055ad47d3325e9ee8f8a9ae7e273078a66401ac66df68943ced029b", size = 12473639, upload_time = "2025-01-23T19:28:47.686Z" },
    { url = "https://files.pythonhosted.org/packages/cb/44/a673647105b1ba6da9824a928634fe23186ab19f9d526d7bdf278cd27bc3/ruff-0.9.3-py3-none-win32.whl", hash = "sha256:eabe5eb2c19a42f4808c03b82bd313fc84d4e395133fb3fc1b1516170a31213c", size = 9834353, upload_time = "2025-01-23T19:28:51.755Z" },
    { url = "https://files.pythonhosted.org/packages/c3/01/65cadb59bf8d4fbe33d1a750103e6883d9ef302f60c28b73b773092fbde5/ruff-0.9.3-py3-none-win_amd64.whl", hash = "sha256:040ceb7f20791dfa0e78b4230ee9dce23da3b64dd5848e40e3bf3ab76468dcf4", size = 10821444, upload_time = "2025-01-23T19:28:56.509Z" },
    { url = "https://files.pythonhosted.org/packages/69/cb/b3fe58a136a27d981911cba2f18e4b29f15010623b79f0f2510fd0d31fd3/ruff-0.9.3-py3-none-win_arm64.whl", hash = "sha256:800d773f6d4d33b0a3c60e2c6ae8f4c202ea2de056365acfa519aa48acf28e0b", size = 10038168, upload_time = "2025-01-23T19:28:59.81Z" },
]

[[package]]
name = "tomli"
version = "2.2.1"
source = { registry = "https://pypi.org/simple" }
sdist = { url = "https://files.pythonhosted.org/packages/18/87/302344fed471e44a87289cf4967697d07e532f2421fdaf868a303cbae4ff/tomli-2.2.1.tar.gz", hash = "sha256:cd45e1dc79c835ce60f7404ec8119f2eb06d38b1deba146f07ced3bbc44505ff", size = 17175, upload_time = "2024-11-27T22:38:36.873Z" }
wheels = [
    { url = "https://files.pythonhosted.org/packages/43/ca/75707e6efa2b37c77dadb324ae7d9571cb424e61ea73fad7c56c2d14527f/tomli-2.2.1-cp311-cp311-macosx_10_9_x86_64.whl", hash = "sha256:678e4fa69e4575eb77d103de3df8a895e1591b48e740211bd1067378c69e8249", size = 131077, upload_time = "2024-11-27T22:37:54.956Z" },
    { url = "https://files.pythonhosted.org/packages/c7/16/51ae563a8615d472fdbffc43a3f3d46588c264ac4f024f63f01283becfbb/tomli-2.2.1-cp311-cp311-macosx_11_0_arm64.whl", hash = "sha256:023aa114dd824ade0100497eb2318602af309e5a55595f76b626d6d9f3b7b0a6", size = 123429, upload_time = "2024-11-27T22:37:56.698Z" },
    { url = "https://files.pythonhosted.org/packages/f1/dd/4f6cd1e7b160041db83c694abc78e100473c15d54620083dbd5aae7b990e/tomli-2.2.1-cp311-cp311-manylinux_2_17_aarch64.manylinux2014_aarch64.whl", hash = "sha256:ece47d672db52ac607a3d9599a9d48dcb2f2f735c6c2d1f34130085bb12b112a", size = 226067, upload_time = "2024-11-27T22:37:57.63Z" },
    { url = "https://files.pythonhosted.org/packages/a9/6b/c54ede5dc70d648cc6361eaf429304b02f2871a345bbdd51e993d6cdf550/tomli-2.2.1-cp311-cp311-manylinux_2_17_x86_64.manylinux2014_x86_64.whl", hash = "sha256:6972ca9c9cc9f0acaa56a8ca1ff51e7af152a9f87fb64623e31d5c83700080ee", size = 236030, upload_time = "2024-11-27T22:37:59.344Z" },
    { url = "https://files.pythonhosted.org/packages/1f/47/999514fa49cfaf7a92c805a86c3c43f4215621855d151b61c602abb38091/tomli-2.2.1-cp311-cp311-manylinux_2_5_i686.manylinux1_i686.manylinux_2_17_i686.manylinux2014_i686.whl", hash = "sha256:c954d2250168d28797dd4e3ac5cf812a406cd5a92674ee4c8f123c889786aa8e", size = 240898, upload_time = "2024-11-27T22:38:00.429Z" },
    { url = "https://files.pythonhosted.org/packages/73/41/0a01279a7ae09ee1573b423318e7934674ce06eb33f50936655071d81a24/tomli-2.2.1-cp311-cp311-musllinux_1_2_aarch64.whl", hash = "sha256:8dd28b3e155b80f4d54beb40a441d366adcfe740969820caf156c019fb5c7ec4", size = 229894, upload_time = "2024-11-27T22:38:02.094Z" },
    { url = "https://files.pythonhosted.org/packages/55/18/5d8bc5b0a0362311ce4d18830a5d28943667599a60d20118074ea1b01bb7/tomli-2.2.1-cp311-cp311-musllinux_1_2_i686.whl", hash = "sha256:e59e304978767a54663af13c07b3d1af22ddee3bb2fb0618ca1593e4f593a106", size = 245319, upload_time = "2024-11-27T22:38:03.206Z" },
    { url = "https://files.pythonhosted.org/packages/92/a3/7ade0576d17f3cdf5ff44d61390d4b3febb8a9fc2b480c75c47ea048c646/tomli-2.2.1-cp311-cp311-musllinux_1_2_x86_64.whl", hash = "sha256:33580bccab0338d00994d7f16f4c4ec25b776af3ffaac1ed74e0b3fc95e885a8", size = 238273, upload_time = "2024-11-27T22:38:04.217Z" },
    { url = "https://files.pythonhosted.org/packages/72/6f/fa64ef058ac1446a1e51110c375339b3ec6be245af9d14c87c4a6412dd32/tomli-2.2.1-cp311-cp311-win32.whl", hash = "sha256:465af0e0875402f1d226519c9904f37254b3045fc5084697cefb9bdde1ff99ff", size = 98310, upload_time = "2024-11-27T22:38:05.908Z" },
    { url = "https://files.pythonhosted.org/packages/6a/1c/4a2dcde4a51b81be3530565e92eda625d94dafb46dbeb15069df4caffc34/tomli-2.2.1-cp311-cp311-win_amd64.whl", hash = "sha256:2d0f2fdd22b02c6d81637a3c95f8cd77f995846af7414c5c4b8d0545afa1bc4b", size = 108309, upload_time = "2024-11-27T22:38:06.812Z" },
    { url = "https://files.pythonhosted.org/packages/52/e1/f8af4c2fcde17500422858155aeb0d7e93477a0d59a98e56cbfe75070fd0/tomli-2.2.1-cp312-cp312-macosx_10_13_x86_64.whl", hash = "sha256:4a8f6e44de52d5e6c657c9fe83b562f5f4256d8ebbfe4ff922c495620a7f6cea", size = 132762, upload_time = "2024-11-27T22:38:07.731Z" },
    { url = "https://files.pythonhosted.org/packages/03/b8/152c68bb84fc00396b83e7bbddd5ec0bd3dd409db4195e2a9b3e398ad2e3/tomli-2.2.1-cp312-cp312-macosx_11_0_arm64.whl", hash = "sha256:8d57ca8095a641b8237d5b079147646153d22552f1c637fd3ba7f4b0b29167a8", size = 123453, upload_time = "2024-11-27T22:38:09.384Z" },
    { url = "https://files.pythonhosted.org/packages/c8/d6/fc9267af9166f79ac528ff7e8c55c8181ded34eb4b0e93daa767b8841573/tomli-2.2.1-cp312-cp312-manylinux_2_17_aarch64.manylinux2014_aarch64.whl", hash = "sha256:4e340144ad7ae1533cb897d406382b4b6fede8890a03738ff1683af800d54192", size = 233486, upload_time = "2024-11-27T22:38:10.329Z" },
    { url = "https://files.pythonhosted.org/packages/5c/51/51c3f2884d7bab89af25f678447ea7d297b53b5a3b5730a7cb2ef6069f07/tomli-2.2.1-cp312-cp312-manylinux_2_17_x86_64.manylinux2014_x86_64.whl", hash = "sha256:db2b95f9de79181805df90bedc5a5ab4c165e6ec3fe99f970d0e302f384ad222", size = 242349, upload_time = "2024-11-27T22:38:11.443Z" },
    { url = "https://files.pythonhosted.org/packages/ab/df/bfa89627d13a5cc22402e441e8a931ef2108403db390ff3345c05253935e/tomli-2.2.1-cp312-cp312-manylinux_2_5_i686.manylinux1_i686.manylinux_2_17_i686.manylinux2014_i686.whl", hash = "sha256:40741994320b232529c802f8bc86da4e1aa9f413db394617b9a256ae0f9a7f77", size = 252159, upload_time = "2024-11-27T22:38:13.099Z" },
    { url = "https://files.pythonhosted.org/packages/9e/6e/fa2b916dced65763a5168c6ccb91066f7639bdc88b48adda990db10c8c0b/tomli-2.2.1-cp312-cp312-musllinux_1_2_aarch64.whl", hash = "sha256:400e720fe168c0f8521520190686ef8ef033fb19fc493da09779e592861b78c6", size = 237243, upload_time = "2024-11-27T22:38:14.766Z" },
    { url = "https://files.pythonhosted.org/packages/b4/04/885d3b1f650e1153cbb93a6a9782c58a972b94ea4483ae4ac5cedd5e4a09/tomli-2.2.1-cp312-cp312-musllinux_1_2_i686.whl", hash = "sha256:02abe224de6ae62c19f090f68da4e27b10af2b93213d36cf44e6e1c5abd19fdd", size = 259645, upload_time = "2024-11-27T22:38:15.843Z" },
    { url = "https://files.pythonhosted.org/packages/9c/de/6b432d66e986e501586da298e28ebeefd3edc2c780f3ad73d22566034239/tomli-2.2.1-cp312-cp312-musllinux_1_2_x86_64.whl", hash = "sha256:b82ebccc8c8a36f2094e969560a1b836758481f3dc360ce9a3277c65f374285e", size = 244584, upload_time = "2024-11-27T22:38:17.645Z" },
    { url = "https://files.pythonhosted.org/packages/1c/9a/47c0449b98e6e7d1be6cbac02f93dd79003234ddc4aaab6ba07a9a7482e2/tomli-2.2.1-cp312-cp312-win32.whl", hash = "sha256:889f80ef92701b9dbb224e49ec87c645ce5df3fa2cc548664eb8a25e03127a98", size = 98875, upload_time = "2024-11-27T22:38:19.159Z" },
    { url = "https://files.pythonhosted.org/packages/ef/60/9b9638f081c6f1261e2688bd487625cd1e660d0a85bd469e91d8db969734/tomli-2.2.1-cp312-cp312-win_amd64.whl", hash = "sha256:7fc04e92e1d624a4a63c76474610238576942d6b8950a2d7f908a340494e67e4", size = 109418, upload_time = "2024-11-27T22:38:20.064Z" },
    { url = "https://files.pythonhosted.org/packages/04/90/2ee5f2e0362cb8a0b6499dc44f4d7d48f8fff06d28ba46e6f1eaa61a1388/tomli-2.2.1-cp313-cp313-macosx_10_13_x86_64.whl", hash = "sha256:f4039b9cbc3048b2416cc57ab3bda989a6fcf9b36cf8937f01a6e731b64f80d7", size = 132708, upload_time = "2024-11-27T22:38:21.659Z" },
    { url = "https://files.pythonhosted.org/packages/c0/ec/46b4108816de6b385141f082ba99e315501ccd0a2ea23db4a100dd3990ea/tomli-2.2.1-cp313-cp313-macosx_11_0_arm64.whl", hash = "sha256:286f0ca2ffeeb5b9bd4fcc8d6c330534323ec51b2f52da063b11c502da16f30c", size = 123582, upload_time = "2024-11-27T22:38:22.693Z" },
    { url = "https://files.pythonhosted.org/packages/a0/bd/b470466d0137b37b68d24556c38a0cc819e8febe392d5b199dcd7f578365/tomli-2.2.1-cp313-cp313-manylinux_2_17_aarch64.manylinux2014_aarch64.whl", hash = "sha256:a92ef1a44547e894e2a17d24e7557a5e85a9e1d0048b0b5e7541f76c5032cb13", size = 232543, upload_time = "2024-11-27T22:38:24.367Z" },
    { url = "https://files.pythonhosted.org/packages/d9/e5/82e80ff3b751373f7cead2815bcbe2d51c895b3c990686741a8e56ec42ab/tomli-2.2.1-cp313-cp313-manylinux_2_17_x86_64.manylinux2014_x86_64.whl", hash = "sha256:9316dc65bed1684c9a98ee68759ceaed29d229e985297003e494aa825ebb0281", size = 241691, upload_time = "2024-11-27T22:38:26.081Z" },
    { url = "https://files.pythonhosted.org/packages/05/7e/2a110bc2713557d6a1bfb06af23dd01e7dde52b6ee7dadc589868f9abfac/tomli-2.2.1-cp313-cp313-manylinux_2_5_i686.manylinux1_i686.manylinux_2_17_i686.manylinux2014_i686.whl", hash = "sha256:e85e99945e688e32d5a35c1ff38ed0b3f41f43fad8df0bdf79f72b2ba7bc5272", size = 251170, upload_time = "2024-11-27T22:38:27.921Z" },
    { url = "https://files.pythonhosted.org/packages/64/7b/22d713946efe00e0adbcdfd6d1aa119ae03fd0b60ebed51ebb3fa9f5a2e5/tomli-2.2.1-cp313-cp313-musllinux_1_2_aarch64.whl", hash = "sha256:ac065718db92ca818f8d6141b5f66369833d4a80a9d74435a268c52bdfa73140", size = 236530, upload_time = "2024-11-27T22:38:29.591Z" },
    { url = "https://files.pythonhosted.org/packages/38/31/3a76f67da4b0cf37b742ca76beaf819dca0ebef26d78fc794a576e08accf/tomli-2.2.1-cp313-cp313-musllinux_1_2_i686.whl", hash = "sha256:d920f33822747519673ee656a4b6ac33e382eca9d331c87770faa3eef562aeb2", size = 258666, upload_time = "2024-11-27T22:38:30.639Z" },
    { url = "https://files.pythonhosted.org/packages/07/10/5af1293da642aded87e8a988753945d0cf7e00a9452d3911dd3bb354c9e2/tomli-2.2.1-cp313-cp313-musllinux_1_2_x86_64.whl", hash = "sha256:a198f10c4d1b1375d7687bc25294306e551bf1abfa4eace6650070a5c1ae2744", size = 243954, upload_time = "2024-11-27T22:38:31.702Z" },
    { url = "https://files.pythonhosted.org/packages/5b/b9/1ed31d167be802da0fc95020d04cd27b7d7065cc6fbefdd2f9186f60d7bd/tomli-2.2.1-cp313-cp313-win32.whl", hash = "sha256:d3f5614314d758649ab2ab3a62d4f2004c825922f9e370b29416484086b264ec", size = 98724, upload_time = "2024-11-27T22:38:32.837Z" },
    { url = "https://files.pythonhosted.org/packages/c7/32/b0963458706accd9afcfeb867c0f9175a741bf7b19cd424230714d722198/tomli-2.2.1-cp313-cp313-win_amd64.whl", hash = "sha256:a38aa0308e754b0e3c67e344754dff64999ff9b513e691d0e786265c93583c69", size = 109383, upload_time = "2024-11-27T22:38:34.455Z" },
    { url = "https://files.pythonhosted.org/packages/6e/c2/61d3e0f47e2b74ef40a68b9e6ad5984f6241a942f7cd3bbfbdbd03861ea9/tomli-2.2.1-py3-none-any.whl", hash = "sha256:cb55c73c5f4408779d0cf3eef9f762b9c9f147a77de7b258bef0a5628adc85cc", size = 14257, upload_time = "2024-11-27T22:38:35.385Z" },
]

[[package]]
name = "typing-extensions"
version = "4.12.2"
source = { registry = "https://pypi.org/simple" }
sdist = { url = "https://files.pythonhosted.org/packages/df/db/f35a00659bc03fec321ba8bce9420de607a1d37f8342eee1863174c69557/typing_extensions-4.12.2.tar.gz", hash = "sha256:1a7ead55c7e559dd4dee8856e3a88b41225abfe1ce8df57b7c13915fe121ffb8", size = 85321, upload_time = "2024-06-07T18:52:15.995Z" }
wheels = [
    { url = "https://files.pythonhosted.org/packages/26/9f/ad63fc0248c5379346306f8668cda6e2e2e9c95e01216d2b8ffd9ff037d0/typing_extensions-4.12.2-py3-none-any.whl", hash = "sha256:04e5ca0351e0f3f85c6853954072df659d0d13fac324d0072316b67d7794700d", size = 37438, upload_time = "2024-06-07T18:52:13.582Z" },
]<|MERGE_RESOLUTION|>--- conflicted
+++ resolved
@@ -1,9 +1,5 @@
 version = 1
-<<<<<<< HEAD
-revision = 1
-=======
 revision = 2
->>>>>>> 4a876c49
 requires-python = ">=3.9, <4.0"
 
 [[package]]
