[package]
name = "testing"
version = "0.1.0"
edition = "2021"
publish = false

[[bin]]
name = "workload-gen"
path = "src/bin/workload-gen.rs"

[[bin]]
name = "subscriber"
path = "src/bin/subscriber.rs"

[[bin]]
name = "publisher"
path = "src/bin/publisher.rs"

[dependencies]
agp-config = { path = "../gateway/config", version = "0.1.5" }
<<<<<<< HEAD
agp-datapath = { path = "../gateway/datapath", version = "0.4.0" }
agp-gw = { path = "../gateway/gateway", version = "0.3.8" }
agp-service = { path = "../gateway/service", version = "0.1.8" }
=======
agp-datapath = { path = "../gateway/datapath", version = "0.4.2" }
agp-gw = { path = "../gateway/gateway", version = "0.3.10" }
>>>>>>> 42436d11
clap = { version = "4.5", features = ["derive"] }
indicatif = "0.17.11"
parking_lot = "0.12"
rand = "0.9.0"
thiserror = "2.0.11"
tokio = "1"
tokio-util = "0.7.13"
tracing = "0.1.41"<|MERGE_RESOLUTION|>--- conflicted
+++ resolved
@@ -18,14 +18,9 @@
 
 [dependencies]
 agp-config = { path = "../gateway/config", version = "0.1.5" }
-<<<<<<< HEAD
-agp-datapath = { path = "../gateway/datapath", version = "0.4.0" }
-agp-gw = { path = "../gateway/gateway", version = "0.3.8" }
-agp-service = { path = "../gateway/service", version = "0.1.8" }
-=======
 agp-datapath = { path = "../gateway/datapath", version = "0.4.2" }
 agp-gw = { path = "../gateway/gateway", version = "0.3.10" }
->>>>>>> 42436d11
+agp-service = { path = "../gateway/service", version = "0.2.1" }
 clap = { version = "4.5", features = ["derive"] }
 indicatif = "0.17.11"
 parking_lot = "0.12"
